<?php

namespace PayPal\Api;

use PayPal\Common\PPModel;
use PayPal\Rest\ApiContext;

<<<<<<< HEAD
class RelatedResources extends PPModel {
	/**
	 * A sale transaction
	 *
	 * @param PayPal\Api\Sale $sale
	 */
	public function setSale($sale) {
		$this->sale = $sale;
		return $this;
	}

	/**
	 * A sale transaction
	 *
	 * @return PayPal\Api\Sale
	 */
	public function getSale() {
		return $this->sale;
	}
=======
/**
 * Class RelatedResources
 *
 * @property \PayPal\Api\Sale          sale
 * @property \PayPal\Api\Authorization authorization
 * @property \PayPal\Api\Capture       capture
 * @property \PayPal\Api\Refund        refund
 */
class RelatedResources extends PPModel
{
    /**
     * Set Sale
     * A sale transaction
     *
     * @param \PayPal\Api\Sale $sale
     *
     * @return $this
     */
    public function setSale($sale)
    {
        $this->sale = $sale;
>>>>>>> e63d2872

        return $this;
    }

<<<<<<< HEAD
	/**
	 * An authorization transaction
	 *
	 * @param PayPal\Api\Authorization $authorization
	 */
	public function setAuthorization($authorization) {
		$this->authorization = $authorization;
		return $this;
	}

	/**
	 * An authorization transaction
	 *
	 * @return PayPal\Api\Authorization
	 */
	public function getAuthorization() {
		return $this->authorization;
	}
=======
    /**
     * Get Sale
     * A sale transaction
     *
     * @return \PayPal\Api\Sale
     */
    public function getSale()
    {
        return $this->sale;
    }

    /**
     * Set Authorization
     * An authorization transaction
     *
     * @param \PayPal\Api\Authorization $authorization
     *
     * @return $this
     */
    public function setAuthorization($authorization)
    {
        $this->authorization = $authorization;
>>>>>>> e63d2872

        return $this;
    }

<<<<<<< HEAD
	/**
	 * A capture transaction
	 *
	 * @param PayPal\Api\Capture $capture
	 */
	public function setCapture($capture) {
		$this->capture = $capture;
		return $this;
	}

	/**
	 * A capture transaction
	 *
	 * @return PayPal\Api\Capture
	 */
	public function getCapture() {
		return $this->capture;
	}
=======
    /**
     * Get Authorization
     * An authorization transaction
     *
     * @return \PayPal\Api\Authorization
     */
    public function getAuthorization()
    {
        return $this->authorization;
    }

    /**
     * Set Capture
     * A capture transaction
     *
     * @param \PayPal\Api\Capture $capture
     *
     * @return $this
     */
    public function setCapture($capture)
    {
        $this->capture = $capture;
>>>>>>> e63d2872

        return $this;
    }

<<<<<<< HEAD
	/**
	 * A refund transaction
	 *
	 * @param PayPal\Api\Refund $refund
	 */
	public function setRefund($refund) {
		$this->refund = $refund;
		return $this;
	}

	/**
	 * A refund transaction
	 *
	 * @return PayPal\Api\Refund
	 */
	public function getRefund() {
		return $this->refund;
	}
=======
    /**
     * Get Capture
     * A capture transaction
     *
     * @return \PayPal\Api\Capture
     */
    public function getCapture()
    {
        return $this->capture;
    }

    /**
     * Set Refund
     * A refund transaction
     *
     * @param \PayPal\Api\Refund $refund
     *
     * @return $this
     */
    public function setRefund($refund)
    {
        $this->refund = $refund;
>>>>>>> e63d2872

        return $this;
    }

    /**
     * Get Refund
     * A refund transaction
     *
     * @return \PayPal\Api\Refund
     */
    public function getRefund()
    {
        return $this->refund;
    }
}<|MERGE_RESOLUTION|>--- conflicted
+++ resolved
@@ -5,27 +5,6 @@
 use PayPal\Common\PPModel;
 use PayPal\Rest\ApiContext;
 
-<<<<<<< HEAD
-class RelatedResources extends PPModel {
-	/**
-	 * A sale transaction
-	 *
-	 * @param PayPal\Api\Sale $sale
-	 */
-	public function setSale($sale) {
-		$this->sale = $sale;
-		return $this;
-	}
-
-	/**
-	 * A sale transaction
-	 *
-	 * @return PayPal\Api\Sale
-	 */
-	public function getSale() {
-		return $this->sale;
-	}
-=======
 /**
  * Class RelatedResources
  *
@@ -47,31 +26,9 @@
     public function setSale($sale)
     {
         $this->sale = $sale;
->>>>>>> e63d2872
-
         return $this;
     }
 
-<<<<<<< HEAD
-	/**
-	 * An authorization transaction
-	 *
-	 * @param PayPal\Api\Authorization $authorization
-	 */
-	public function setAuthorization($authorization) {
-		$this->authorization = $authorization;
-		return $this;
-	}
-
-	/**
-	 * An authorization transaction
-	 *
-	 * @return PayPal\Api\Authorization
-	 */
-	public function getAuthorization() {
-		return $this->authorization;
-	}
-=======
     /**
      * Get Sale
      * A sale transaction
@@ -94,31 +51,9 @@
     public function setAuthorization($authorization)
     {
         $this->authorization = $authorization;
->>>>>>> e63d2872
-
         return $this;
     }
 
-<<<<<<< HEAD
-	/**
-	 * A capture transaction
-	 *
-	 * @param PayPal\Api\Capture $capture
-	 */
-	public function setCapture($capture) {
-		$this->capture = $capture;
-		return $this;
-	}
-
-	/**
-	 * A capture transaction
-	 *
-	 * @return PayPal\Api\Capture
-	 */
-	public function getCapture() {
-		return $this->capture;
-	}
-=======
     /**
      * Get Authorization
      * An authorization transaction
@@ -141,31 +76,9 @@
     public function setCapture($capture)
     {
         $this->capture = $capture;
->>>>>>> e63d2872
-
         return $this;
     }
 
-<<<<<<< HEAD
-	/**
-	 * A refund transaction
-	 *
-	 * @param PayPal\Api\Refund $refund
-	 */
-	public function setRefund($refund) {
-		$this->refund = $refund;
-		return $this;
-	}
-
-	/**
-	 * A refund transaction
-	 *
-	 * @return PayPal\Api\Refund
-	 */
-	public function getRefund() {
-		return $this->refund;
-	}
-=======
     /**
      * Get Capture
      * A capture transaction
@@ -188,8 +101,6 @@
     public function setRefund($refund)
     {
         $this->refund = $refund;
->>>>>>> e63d2872
-
         return $this;
     }
 
