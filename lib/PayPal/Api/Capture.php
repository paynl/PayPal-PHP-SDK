<?php

namespace PayPal\Api;

use PayPal\Common\PPModel;
use PayPal\Rest\ApiContext;
use PayPal\Rest\IResource;
<<<<<<< HEAD
use PayPal\Api\Refund;
use PayPal\Transport\PPRestCall;

class Capture extends PPModel implements IResource {

	private static $credential;

	/**
	 *
	 * @deprecated. Pass ApiContext to create/get methods instead
	 */
	public static function setCredential($credential) {
		self::$credential = $credential;
	}

	/**
	 * Identifier of the Capture transaction.
	 *
	 * @param string $id
	 */
	public function setId($id) {
		$this->id = $id;
		return $this;
	}

	/**
	 * Identifier of the Capture transaction.
	 *
	 * @return string
	 */
	public function getId() {
		return $this->id;
	}


	/**
	 * Time the resource was created.
	 *
	 * @param string $create_time
	 */
	public function setCreateTime($create_time) {
		$this->create_time = $create_time;
		return $this;
	}

	/**
	 * Time the resource was created.
	 *
	 * @return string
	 */
	public function getCreateTime() {
		return $this->create_time;
	}

	/**
	 * Time the resource was created.
	 *
	 * @param string $create_time
	 * @deprecated. Instead use setCreateTime
	 */
	public function setCreate_time($create_time) {
		$this->create_time = $create_time;
		return $this;
	}
	/**
	 * Time the resource was created.
	 *
	 * @return string
	 * @deprecated. Instead use getCreateTime
	 */
	public function getCreate_time() {
		return $this->create_time;
	}

	/**
	 * Time the resource was last updated.
	 *
	 * @param string $update_time
	 */
	public function setUpdateTime($update_time) {
		$this->update_time = $update_time;
		return $this;
	}

	/**
	 * Time the resource was last updated.
	 *
	 * @return string
	 */
	public function getUpdateTime() {
		return $this->update_time;
	}

	/**
	 * Time the resource was last updated.
	 *
	 * @param string $update_time
	 * @deprecated. Instead use setUpdateTime
	 */
	public function setUpdate_time($update_time) {
		$this->update_time = $update_time;
		return $this;
	}
	/**
	 * Time the resource was last updated.
	 *
	 * @return string
	 * @deprecated. Instead use getUpdateTime
	 */
	public function getUpdate_time() {
		return $this->update_time;
	}

	/**
	 * Amount being captured. If no amount is specified, amount is used from the authorization being captured. If amount is same as the amount that's authorized for, the state of the authorization changes to captured. If not, the state of the authorization changes to partially_captured. Alternatively, you could indicate a final capture by seting the is_final_capture flag to true.
	 *
	 * @param PayPal\Api\Amount $amount
	 */
	public function setAmount($amount) {
		$this->amount = $amount;
		return $this;
	}

	/**
	 * Amount being captured. If no amount is specified, amount is used from the authorization being captured. If amount is same as the amount that's authorized for, the state of the authorization changes to captured. If not, the state of the authorization changes to partially_captured. Alternatively, you could indicate a final capture by seting the is_final_capture flag to true.
	 *
	 * @return PayPal\Api\Amount
	 */
	public function getAmount() {
		return $this->amount;
	}


	/**
	 * whether this is a final capture for the given authorization or not. If it's final, all the remaining funds held by the authorization, will be released in the funding instrument.
	 *
	 * @param boolean $is_final_capture
	 */
	public function setIsFinalCapture($is_final_capture) {
		$this->is_final_capture = $is_final_capture;
		return $this;
	}

	/**
	 * whether this is a final capture for the given authorization or not. If it's final, all the remaining funds held by the authorization, will be released in the funding instrument.
	 *
	 * @return boolean
	 */
	public function getIsFinalCapture() {
		return $this->is_final_capture;
	}

	/**
	 * whether this is a final capture for the given authorization or not. If it's final, all the remaining funds held by the authorization, will be released in the funding instrument.
	 *
	 * @param boolean $is_final_capture
	 * @deprecated. Instead use setIsFinalCapture
	 */
	public function setIs_final_capture($is_final_capture) {
		$this->is_final_capture = $is_final_capture;
		return $this;
	}
	/**
	 * whether this is a final capture for the given authorization or not. If it's final, all the remaining funds held by the authorization, will be released in the funding instrument.
	 *
	 * @return boolean
	 * @deprecated. Instead use getIsFinalCapture
	 */
	public function getIs_final_capture() {
		return $this->is_final_capture;
	}

	/**
	 * State of the capture transaction.
	 *
	 * @param string $state
	 */
	public function setState($state) {
		$this->state = $state;
		return $this;
	}

	/**
	 * State of the capture transaction.
	 *
	 * @return string
	 */
	public function getState() {
		return $this->state;
	}


	/**
	 * ID of the Payment resource that this transaction is based on.
	 *
	 * @param string $parent_payment
	 */
	public function setParentPayment($parent_payment) {
		$this->parent_payment = $parent_payment;
		return $this;
	}

	/**
	 * ID of the Payment resource that this transaction is based on.
	 *
	 * @return string
	 */
	public function getParentPayment() {
		return $this->parent_payment;
	}

	/**
	 * ID of the Payment resource that this transaction is based on.
	 *
	 * @param string $parent_payment
	 * @deprecated. Instead use setParentPayment
	 */
	public function setParent_payment($parent_payment) {
		$this->parent_payment = $parent_payment;
		return $this;
	}
	/**
	 * ID of the Payment resource that this transaction is based on.
	 *
	 * @return string
	 * @deprecated. Instead use getParentPayment
	 */
	public function getParent_payment() {
		return $this->parent_payment;
	}

	/**
	 * 
	 *
	 * @array
	 * @param PayPal\Api\Links $links
	 */
	public function setLinks($links) {
		$this->links = $links;
		return $this;
	}

	/**
	 * 
	 *
	 * @return PayPal\Api\Links
	 */
	public function getLinks() {
		return $this->links;
	}



	/*
	 * Obtain the Capture transaction resource for the given identifier.
	 *
	 * @param string $captureId
	 * @param PayPal\Rest\ApiContext $apiContext is the APIContext for this call. It can be used to pass dynamic configuration and credentials.
	 * @return Capture
	 */
	public static function get($captureId, $apiContext = null) {
		if (($captureId == null) || (strlen($captureId) <= 0)) {
			throw new \InvalidArgumentException("captureId cannot be null or empty");
		}
		$payLoad = "";
		if ($apiContext == null) {
			$apiContext = new ApiContext(self::$credential);
		}
		$call = new PPRestCall($apiContext);
		$json = $call->execute(array('PayPal\Rest\RestHandler'), "/v1/payments/capture/$captureId", "GET", $payLoad);
		$ret = new Capture();
		$ret->fromJson($json);
		return $ret;
	}

	/*
	 * Creates (and processes) a new Refund Transaction added as a related resource.
	 *
	 * @param Refund $refund
	 * @param PayPal\Rest\ApiContext $apiContext is the APIContext for this call. It can be used to pass dynamic configuration and credentials.
	 * @return Refund
	 */
	public function refund($refund, $apiContext = null) {
		if ($this->getId() == null) {
			throw new \InvalidArgumentException("Id cannot be null");
		}
		if (($refund == null)) {
			throw new \InvalidArgumentException("refund cannot be null or empty");
		}
		$payLoad = $refund->toJSON();
		if ($apiContext == null) {
			$apiContext = new ApiContext(self::$credential);
		}
		$call = new PPRestCall($apiContext);
		$json = $call->execute(array('PayPal\Rest\RestHandler'), "/v1/payments/capture/{$this->getId()}/refund", "POST", $payLoad);
		$ret = new Refund();
		$ret->fromJson($json);
		return $ret;
	}
=======
use PayPal\Transport\PPRestCall;

/**
 * Class Capture
 *
 * @property string             id
 * @property string             create_time
 * @property string             update_time
 * @property \PayPal\Api\Amount amount
 * @property bool               is_final_capture
 * @property string             state
 * @property string             parent_payment
 * @property \PayPal\Api\Links  links
 */
class Capture extends PPModel implements IResource
{
    /**
     * @var
     */
    private static $credential;

    /**
     * @param $credential
     *
     * @deprecated Pass ApiContext to create/get methods instead
     */
    public static function setCredential($credential)
    {
        self::$credential = $credential;
    }

    /**
     * Set ID
     * Identifier of the Capture transaction
     *
     * @param string $id
     *
     * @return $this
     */
    public function setId($id)
    {
        $this->id = $id;

        return $this;
    }

    /**
     * Get ID
     * Identifier of the Capture transaction
     *
     * @return string
     */
    public function getId()
    {
        return $this->id;
    }

    /**
     * Set Create Time
     * Time the resource was created
     *
     * @param string $create_time
     *
     * @return $this
     */
    public function setCreateTime($create_time)
    {
        $this->create_time = $create_time;

        return $this;
    }

    /**
     * Get Create Time
     * Time the resource was created
     *
     * @return string
     */
    public function getCreateTime()
    {
        return $this->create_time;
    }

    /**
     * Set Create Time
     * Time the resource was created
     *
     * @param string $create_time
     *
     * @deprecated Use setCreateTime
     *
     * @return $this
     */
    public function setCreate_time($create_time)
    {
        $this->create_time = $create_time;

        return $this;
    }

    /**
     * Get Create Time
     * Time the resource was created
     *
     * @deprecated Use getCreateTime
     *
     * @return string
     */
    public function getCreate_time()
    {
        return $this->create_time;
    }

    /**
     * Set Update Time
     * Time the resource was last updated
     *
     * @param string $update_time
     *
     * @return $this
     */
    public function setUpdateTime($update_time)
    {
        $this->update_time = $update_time;

        return $this;
    }

    /**
     * Get Update Time
     * Time the resource was last updated
     *
     * @return string
     */
    public function getUpdateTime()
    {
        return $this->update_time;
    }

    /**
     * Set Update Time
     * Time the resource was last updated
     *
     * @param string $update_time
     *
     * @deprecated Use setUpdateTime
     *
     * @return $this
     */
    public function setUpdate_time($update_time)
    {
        $this->update_time = $update_time;

        return $this;
    }

    /**
     * Get Update Time
     * Time the resource was last updated
     *
     * @deprecated Use getUpdateTime
     *
     * @return string
     */
    public function getUpdate_time()
    {
        return $this->update_time;
    }

    /**
     * Set Amount
     * Amount being captured
     * If no amount is specified, amount is used from the authorization being captured
     * If amount is same as the amount that's authorized for, the state of the authorization changes to captured
     * If not, the state of the authorization changes to partially_captured. Alternatively, you could indicate a final capture by seting the is_final_capture flag to true
     *
     * @param \PayPal\Api\Amount $amount
     *
     * @return $this
     */
    public function setAmount($amount)
    {
        $this->amount = $amount;

        return $this;
    }

    /**
     * Get Amount
     * Amount being captured
     * If no amount is specified, amount is used from the authorization being captured
     * If amount is same as the amount that's authorized for, the state of the authorization changes to captured
     * If not, the state of the authorization changes to partially_captured. Alternatively, you could indicate a final capture by seting the is_final_capture flag to true
     *
     * @return \PayPal\Api\Amount
     */
    public function getAmount()
    {
        return $this->amount;
    }

    /**
     * Set Is Final Capture
     * Whether this is a final capture for the given authorization or not
     * If it's final, all the remaining funds held by the authorization, will be released in the funding instrument
     *
     * @param boolean $is_final_capture
     *
     * @return $this
     */
    public function setIsFinalCapture($is_final_capture)
    {
        $this->is_final_capture = $is_final_capture;

        return $this;
    }

    /**
     * Get Is Final Capture
     * Whether this is a final capture for the given authorization or not
     * If it's final, all the remaining funds held by the authorization, will be released in the funding instrument
     *
     * @return boolean
     */
    public function getIsFinalCapture()
    {
        return $this->is_final_capture;
    }

    /**
     * Set Is Final Capture
     * Whether this is a final capture for the given authorization or not
     * If it's final, all the remaining funds held by the authorization, will be released in the funding instrument
     *
     * @param boolean $is_final_capture
     *
     * @deprecated Use setIsFinalCapture
     *
     * @return $this
     */
    public function setIs_final_capture($is_final_capture)
    {
        $this->is_final_capture = $is_final_capture;

        return $this;
    }

    /**
     * Get Is Final Capture
     * Whether this is a final capture for the given authorization or not
     * If it's final, all the remaining funds held by the authorization, will be released in the funding instrument
     *
     * @deprecated Use getIsFinalCapture
     *
     * @return boolean
     */
    public function getIs_final_capture()
    {
        return $this->is_final_capture;
    }

    /**
     * Set State
     * State of the capture transaction
     *
     * @param string $state
     *
     * @return $this
     */
    public function setState($state)
    {
        $this->state = $state;

        return $this;
    }

    /**
     * Get State
     * State of the capture transaction
     *
     * @return string
     */
    public function getState()
    {
        return $this->state;
    }

    /**
     * Set Parent Payment
     * ID of the Payment resource that this transaction is based on
     *
     * @param string $parent_payment
     *
     * @return $this
     */
    public function setParentPayment($parent_payment)
    {
        $this->parent_payment = $parent_payment;

        return $this;
    }

    /**
     * Get Parent Payment
     * ID of the Payment resource that this transaction is based on
     *
     * @return string
     */
    public function getParentPayment()
    {
        return $this->parent_payment;
    }

    /**
     * Set Parent Payment
     * ID of the Payment resource that this transaction is based on
     *
     * @param string $parent_payment
     *
     * @deprecated Use setParentPayment
     *
     * @return $this
     */
    public function setParent_payment($parent_payment)
    {
        $this->parent_payment = $parent_payment;

        return $this;
    }

    /**
     * Get Parent Payment
     * ID of the Payment resource that this transaction is based on
     *
     * @deprecated Use getParentPayment
     *
     * @return string
     */
    public function getParent_payment()
    {
        return $this->parent_payment;
    }

    /**
     * Set Links
     *
     * @param \PayPal\Api\Links $links
     *
     * @return $this
     */
    public function setLinks($links)
    {
        $this->links = $links;

        return $this;
    }

    /**
     * Get Links
     *
     * @return \PayPal\Api\Links
     */
    public function getLinks()
    {
        return $this->links;
    }

    /**
     * Get
     *
     * @param int                          $captureId
     * @param \PayPal\Rest\ApiContext|null $apiContext
     *
     * @return Capture
     * @throws \InvalidArgumentException
     */
    public static function get($captureId, $apiContext = null)
    {
        if (($captureId == null) || (strlen($captureId) <= 0)) {
            throw new \InvalidArgumentException("captureId cannot be null or empty");
        }

        $payLoad = "";

        if ($apiContext == null) {
            $apiContext = new ApiContext(self::$credential);
        }

        $call = new PPRestCall($apiContext);
        $json = $call->execute(array('PayPal\Rest\RestHandler'), "/v1/payments/capture/$captureId", "GET", $payLoad);

        $ret = new Capture();
        $ret->fromJson($json);

        return $ret;
    }

    /**
     * Refund
     *
     * @param \Paypal\Api\Refund           $refund
     * @param \PayPal\Rest\ApiContext|null $apiContext
     *
     * @return Refund
     * @throws \InvalidArgumentException
     */
    public function refund($refund, $apiContext = null)
    {
        if ($this->getId() == null) {
            throw new \InvalidArgumentException("Id cannot be null");
        }

        if (($refund == null)) {
            throw new \InvalidArgumentException("refund cannot be null or empty");
        }

        $payLoad = $refund->toJSON();

        if ($apiContext == null) {
            $apiContext = new ApiContext(self::$credential);
        }

        $call = new PPRestCall($apiContext);
        $json = $call->execute(array('PayPal\Rest\RestHandler'), "/v1/payments/capture/{$this->getId()}/refund", "POST", $payLoad);

        $ret = new Refund();
        $ret->fromJson($json);

        return $ret;
    }
>>>>>>> e63d2872
}<|MERGE_RESOLUTION|>--- conflicted
+++ resolved
@@ -5,307 +5,7 @@
 use PayPal\Common\PPModel;
 use PayPal\Rest\ApiContext;
 use PayPal\Rest\IResource;
-<<<<<<< HEAD
 use PayPal\Api\Refund;
-use PayPal\Transport\PPRestCall;
-
-class Capture extends PPModel implements IResource {
-
-	private static $credential;
-
-	/**
-	 *
-	 * @deprecated. Pass ApiContext to create/get methods instead
-	 */
-	public static function setCredential($credential) {
-		self::$credential = $credential;
-	}
-
-	/**
-	 * Identifier of the Capture transaction.
-	 *
-	 * @param string $id
-	 */
-	public function setId($id) {
-		$this->id = $id;
-		return $this;
-	}
-
-	/**
-	 * Identifier of the Capture transaction.
-	 *
-	 * @return string
-	 */
-	public function getId() {
-		return $this->id;
-	}
-
-
-	/**
-	 * Time the resource was created.
-	 *
-	 * @param string $create_time
-	 */
-	public function setCreateTime($create_time) {
-		$this->create_time = $create_time;
-		return $this;
-	}
-
-	/**
-	 * Time the resource was created.
-	 *
-	 * @return string
-	 */
-	public function getCreateTime() {
-		return $this->create_time;
-	}
-
-	/**
-	 * Time the resource was created.
-	 *
-	 * @param string $create_time
-	 * @deprecated. Instead use setCreateTime
-	 */
-	public function setCreate_time($create_time) {
-		$this->create_time = $create_time;
-		return $this;
-	}
-	/**
-	 * Time the resource was created.
-	 *
-	 * @return string
-	 * @deprecated. Instead use getCreateTime
-	 */
-	public function getCreate_time() {
-		return $this->create_time;
-	}
-
-	/**
-	 * Time the resource was last updated.
-	 *
-	 * @param string $update_time
-	 */
-	public function setUpdateTime($update_time) {
-		$this->update_time = $update_time;
-		return $this;
-	}
-
-	/**
-	 * Time the resource was last updated.
-	 *
-	 * @return string
-	 */
-	public function getUpdateTime() {
-		return $this->update_time;
-	}
-
-	/**
-	 * Time the resource was last updated.
-	 *
-	 * @param string $update_time
-	 * @deprecated. Instead use setUpdateTime
-	 */
-	public function setUpdate_time($update_time) {
-		$this->update_time = $update_time;
-		return $this;
-	}
-	/**
-	 * Time the resource was last updated.
-	 *
-	 * @return string
-	 * @deprecated. Instead use getUpdateTime
-	 */
-	public function getUpdate_time() {
-		return $this->update_time;
-	}
-
-	/**
-	 * Amount being captured. If no amount is specified, amount is used from the authorization being captured. If amount is same as the amount that's authorized for, the state of the authorization changes to captured. If not, the state of the authorization changes to partially_captured. Alternatively, you could indicate a final capture by seting the is_final_capture flag to true.
-	 *
-	 * @param PayPal\Api\Amount $amount
-	 */
-	public function setAmount($amount) {
-		$this->amount = $amount;
-		return $this;
-	}
-
-	/**
-	 * Amount being captured. If no amount is specified, amount is used from the authorization being captured. If amount is same as the amount that's authorized for, the state of the authorization changes to captured. If not, the state of the authorization changes to partially_captured. Alternatively, you could indicate a final capture by seting the is_final_capture flag to true.
-	 *
-	 * @return PayPal\Api\Amount
-	 */
-	public function getAmount() {
-		return $this->amount;
-	}
-
-
-	/**
-	 * whether this is a final capture for the given authorization or not. If it's final, all the remaining funds held by the authorization, will be released in the funding instrument.
-	 *
-	 * @param boolean $is_final_capture
-	 */
-	public function setIsFinalCapture($is_final_capture) {
-		$this->is_final_capture = $is_final_capture;
-		return $this;
-	}
-
-	/**
-	 * whether this is a final capture for the given authorization or not. If it's final, all the remaining funds held by the authorization, will be released in the funding instrument.
-	 *
-	 * @return boolean
-	 */
-	public function getIsFinalCapture() {
-		return $this->is_final_capture;
-	}
-
-	/**
-	 * whether this is a final capture for the given authorization or not. If it's final, all the remaining funds held by the authorization, will be released in the funding instrument.
-	 *
-	 * @param boolean $is_final_capture
-	 * @deprecated. Instead use setIsFinalCapture
-	 */
-	public function setIs_final_capture($is_final_capture) {
-		$this->is_final_capture = $is_final_capture;
-		return $this;
-	}
-	/**
-	 * whether this is a final capture for the given authorization or not. If it's final, all the remaining funds held by the authorization, will be released in the funding instrument.
-	 *
-	 * @return boolean
-	 * @deprecated. Instead use getIsFinalCapture
-	 */
-	public function getIs_final_capture() {
-		return $this->is_final_capture;
-	}
-
-	/**
-	 * State of the capture transaction.
-	 *
-	 * @param string $state
-	 */
-	public function setState($state) {
-		$this->state = $state;
-		return $this;
-	}
-
-	/**
-	 * State of the capture transaction.
-	 *
-	 * @return string
-	 */
-	public function getState() {
-		return $this->state;
-	}
-
-
-	/**
-	 * ID of the Payment resource that this transaction is based on.
-	 *
-	 * @param string $parent_payment
-	 */
-	public function setParentPayment($parent_payment) {
-		$this->parent_payment = $parent_payment;
-		return $this;
-	}
-
-	/**
-	 * ID of the Payment resource that this transaction is based on.
-	 *
-	 * @return string
-	 */
-	public function getParentPayment() {
-		return $this->parent_payment;
-	}
-
-	/**
-	 * ID of the Payment resource that this transaction is based on.
-	 *
-	 * @param string $parent_payment
-	 * @deprecated. Instead use setParentPayment
-	 */
-	public function setParent_payment($parent_payment) {
-		$this->parent_payment = $parent_payment;
-		return $this;
-	}
-	/**
-	 * ID of the Payment resource that this transaction is based on.
-	 *
-	 * @return string
-	 * @deprecated. Instead use getParentPayment
-	 */
-	public function getParent_payment() {
-		return $this->parent_payment;
-	}
-
-	/**
-	 * 
-	 *
-	 * @array
-	 * @param PayPal\Api\Links $links
-	 */
-	public function setLinks($links) {
-		$this->links = $links;
-		return $this;
-	}
-
-	/**
-	 * 
-	 *
-	 * @return PayPal\Api\Links
-	 */
-	public function getLinks() {
-		return $this->links;
-	}
-
-
-
-	/*
-	 * Obtain the Capture transaction resource for the given identifier.
-	 *
-	 * @param string $captureId
-	 * @param PayPal\Rest\ApiContext $apiContext is the APIContext for this call. It can be used to pass dynamic configuration and credentials.
-	 * @return Capture
-	 */
-	public static function get($captureId, $apiContext = null) {
-		if (($captureId == null) || (strlen($captureId) <= 0)) {
-			throw new \InvalidArgumentException("captureId cannot be null or empty");
-		}
-		$payLoad = "";
-		if ($apiContext == null) {
-			$apiContext = new ApiContext(self::$credential);
-		}
-		$call = new PPRestCall($apiContext);
-		$json = $call->execute(array('PayPal\Rest\RestHandler'), "/v1/payments/capture/$captureId", "GET", $payLoad);
-		$ret = new Capture();
-		$ret->fromJson($json);
-		return $ret;
-	}
-
-	/*
-	 * Creates (and processes) a new Refund Transaction added as a related resource.
-	 *
-	 * @param Refund $refund
-	 * @param PayPal\Rest\ApiContext $apiContext is the APIContext for this call. It can be used to pass dynamic configuration and credentials.
-	 * @return Refund
-	 */
-	public function refund($refund, $apiContext = null) {
-		if ($this->getId() == null) {
-			throw new \InvalidArgumentException("Id cannot be null");
-		}
-		if (($refund == null)) {
-			throw new \InvalidArgumentException("refund cannot be null or empty");
-		}
-		$payLoad = $refund->toJSON();
-		if ($apiContext == null) {
-			$apiContext = new ApiContext(self::$credential);
-		}
-		$call = new PPRestCall($apiContext);
-		$json = $call->execute(array('PayPal\Rest\RestHandler'), "/v1/payments/capture/{$this->getId()}/refund", "POST", $payLoad);
-		$ret = new Refund();
-		$ret->fromJson($json);
-		return $ret;
-	}
-=======
 use PayPal\Transport\PPRestCall;
 
 /**
@@ -736,5 +436,4 @@
 
         return $ret;
     }
->>>>>>> e63d2872
 }