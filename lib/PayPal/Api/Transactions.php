--- conflicted
+++ resolved
@@ -5,27 +5,6 @@
 use PayPal\Common\PPModel;
 use PayPal\Rest\ApiContext;
 
-<<<<<<< HEAD
-class Transactions extends PPModel {
-	/**
-	 * Amount being collected.
-	 *
-	 * @param PayPal\Api\Amount $amount
-	 */
-	public function setAmount($amount) {
-		$this->amount = $amount;
-		return $this;
-	}
-
-	/**
-	 * Amount being collected.
-	 *
-	 * @return PayPal\Api\Amount
-	 */
-	public function getAmount() {
-		return $this->amount;
-	}
-=======
 /**
  * Class Transactions
  *
@@ -43,7 +22,6 @@
     public function setAmount($amount)
     {
         $this->amount = $amount;
->>>>>>> e63d2872
 
         return $this;
     }
