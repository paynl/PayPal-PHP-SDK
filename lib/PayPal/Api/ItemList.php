<?php

namespace PayPal\Api;

use PayPal\Common\PPModel;
use PayPal\Rest\ApiContext;

<<<<<<< HEAD
class ItemList extends PPModel {

	/**
	 * Construct an empty list.
	 */
	function __construct() {
		$this->items = array();
	}

	/** 
	 * Is this list empty?
	 */
	public function isEmpty() {
		return empty($this->items);
	}

	/**
	 * List of items.
	 *
	 * @array
	 * @param PayPal\Api\Item $items
	 */
	public function setItems(array $items) {
		$this->items = $items;
		return $this;
	}
=======
/**
 * Class ItemList
 *
 * @property array|\PayPal\Api\Item      items
 * @property \PayPal\Api\ShippingAddress shipping_address
 */
class ItemList extends PPModel
{
    /**
     * Set Items
     * List of Items
     *
     * @param array|\PayPal\Api\Item $items
     *
     * @return $this
     */
    public function setItems($items)
    {
        $this->items = $items;

        return $this;
    }

    /**
     * Get Items
     * List of items
     *
     * @return \PayPal\Api\Item
     */
    public function getItems()
    {
        return $this->items;
    }
>>>>>>> d4654825

    /**
     * Set Shipping Address
     *
     * @param \PayPal\Api\ShippingAddress $shipping_address
     *
     * @return $this
     */
    public function setShippingAddress($shipping_address)
    {
        $this->shipping_address = $shipping_address;

<<<<<<< HEAD
	/**
	 * Append an item to the list.
	 * @return PayPal\Api\Item
	 */
	public function addItem($item) {
		return $this->setItems(
			array_merge($this->items, array($item))
		);
	}

	/**
	 * Remove an item from the list.
	 * Items are compared using === comparision (PHP.net)
	 * @return PayPal\Api\Item
	 */
	public function removeItem($item) {
		return $this->setItems(
			array_diff($this->items, array($item))
		);
	}
=======
        return $this;
    }
>>>>>>> d4654825

    /**
     * Get Shipping Address
     *
     * @return \PayPal\Api\ShippingAddress
     */
    public function getShippingAddress()
    {
        return $this->shipping_address;
    }

    /**
     * Set Shipping Address
     *
     * @param \PayPal\Api\ShippingAddress $shipping_address
     *
     * @deprecated Use setShippingAddress
     *
     * @return $this
     */
    public function setShipping_address($shipping_address)
    {
        $this->shipping_address = $shipping_address;

        return $this;
    }

    /**
     * Get Shipping Address
     *
     * @deprecated Use getShippingAddress
     *
     * @return \PayPal\Api\ShippingAddress
     */
    public function getShipping_address()
    {
        return $this->shipping_address;
    }
}<|MERGE_RESOLUTION|>--- conflicted
+++ resolved
@@ -5,34 +5,6 @@
 use PayPal\Common\PPModel;
 use PayPal\Rest\ApiContext;
 
-<<<<<<< HEAD
-class ItemList extends PPModel {
-
-	/**
-	 * Construct an empty list.
-	 */
-	function __construct() {
-		$this->items = array();
-	}
-
-	/** 
-	 * Is this list empty?
-	 */
-	public function isEmpty() {
-		return empty($this->items);
-	}
-
-	/**
-	 * List of items.
-	 *
-	 * @array
-	 * @param PayPal\Api\Item $items
-	 */
-	public function setItems(array $items) {
-		$this->items = $items;
-		return $this;
-	}
-=======
 /**
  * Class ItemList
  *
@@ -41,6 +13,21 @@
  */
 class ItemList extends PPModel
 {
+
+    /**
+     * Construct an empty list.
+     */
+    function __construct() {
+        $this->items = array();
+    }
+
+    /** 
+     * Is this list empty?
+     */
+    public function isEmpty() {
+        return empty($this->items);
+    }
+
     /**
      * Set Items
      * List of Items
@@ -66,7 +53,6 @@
     {
         return $this->items;
     }
->>>>>>> d4654825
 
     /**
      * Set Shipping Address
@@ -78,8 +64,9 @@
     public function setShippingAddress($shipping_address)
     {
         $this->shipping_address = $shipping_address;
+        return $this;
+    }
 
-<<<<<<< HEAD
 	/**
 	 * Append an item to the list.
 	 * @return PayPal\Api\Item
@@ -100,10 +87,6 @@
 			array_diff($this->items, array($item))
 		);
 	}
-=======
-        return $this;
-    }
->>>>>>> d4654825
 
     /**
      * Get Shipping Address
