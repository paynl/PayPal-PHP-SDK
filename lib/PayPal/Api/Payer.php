<?php

namespace PayPal\Api;

use PayPal\Common\PPModel;
use PayPal\Rest\ApiContext;

<<<<<<< HEAD
class Payer extends PPModel {
	/**
	 * Payment method being used - PayPal Wallet payment or Direct Credit card.
	 *
	 * @param string $payment_method
	 */
	public function setPaymentMethod($payment_method) {
		$this->payment_method = $payment_method;
		return $this;
	}

	/**
	 * Payment method being used - PayPal Wallet payment or Direct Credit card.
	 *
	 * @return string
	 */
	public function getPaymentMethod() {
		return $this->payment_method;
	}

	/**
	 * Payment method being used - PayPal Wallet payment or Direct Credit card.
	 *
	 * @param string $payment_method
	 * @deprecated. Instead use setPaymentMethod
	 */
	public function setPayment_method($payment_method) {
		$this->payment_method = $payment_method;
		return $this;
	}
	/**
	 * Payment method being used - PayPal Wallet payment or Direct Credit card.
	 *
	 * @return string
	 * @deprecated. Instead use getPaymentMethod
	 */
	public function getPayment_method() {
		return $this->payment_method;
	}

	/**
	 * List of funding instruments from where the funds of the current payment come from. Typically a credit card.
	 *
	 * @array
	 * @param PayPal\Api\FundingInstrument $funding_instruments
	 */
	public function setFundingInstruments($funding_instruments) {
		$this->funding_instruments = $funding_instruments;
		return $this;
	}

	/**
	 * List of funding instruments from where the funds of the current payment come from. Typically a credit card.
	 *
	 * @return PayPal\Api\FundingInstrument
	 */
	public function getFundingInstruments() {
		return $this->funding_instruments;
	}

	/**
	 * List of funding instruments from where the funds of the current payment come from. Typically a credit card.
	 *
	 * @array
	 * @param PayPal\Api\FundingInstrument $funding_instruments
	 * @deprecated. Instead use setFundingInstruments
	 */
	public function setFunding_instruments($funding_instruments) {
		$this->funding_instruments = $funding_instruments;
		return $this;
	}
	/**
	 * List of funding instruments from where the funds of the current payment come from. Typically a credit card.
	 *
	 * @return PayPal\Api\FundingInstrument
	 * @deprecated. Instead use getFundingInstruments
	 */
	public function getFunding_instruments() {
		return $this->funding_instruments;
	}

	/**
	 * Information related to the Payer. In case of PayPal Wallet payment, this information will be filled in by PayPal after the user approves the payment using their PayPal Wallet. 
	 *
	 * @param PayPal\Api\PayerInfo $payer_info
	 */
	public function setPayerInfo($payer_info) {
		$this->payer_info = $payer_info;
		return $this;
	}

	/**
	 * Information related to the Payer. In case of PayPal Wallet payment, this information will be filled in by PayPal after the user approves the payment using their PayPal Wallet. 
	 *
	 * @return PayPal\Api\PayerInfo
	 */
	public function getPayerInfo() {
		return $this->payer_info;
	}

	/**
	 * Information related to the Payer. In case of PayPal Wallet payment, this information will be filled in by PayPal after the user approves the payment using their PayPal Wallet. 
	 *
	 * @param PayPal\Api\PayerInfo $payer_info
	 * @deprecated. Instead use setPayerInfo
	 */
	public function setPayer_info($payer_info) {
		$this->payer_info = $payer_info;
		return $this;
	}
	/**
	 * Information related to the Payer. In case of PayPal Wallet payment, this information will be filled in by PayPal after the user approves the payment using their PayPal Wallet. 
	 *
	 * @return PayPal\Api\PayerInfo
	 * @deprecated. Instead use getPayerInfo
	 */
	public function getPayer_info() {
		return $this->payer_info;
	}
=======
/**
 * Class Payer
 *
 * @property string                              payment_method
 * @property array|\PayPal\Api\FundingInstrument funding_instruments
 * @property \PayPal\Api\PayerInfo               payer_info
 */
class Payer extends PPModel
{
    /**
     * Set Payment Method
     * Payment method being used - PayPal Wallet payment or Direct Credit card
     *
     * @param string $payment_method
     *
     * @return $this
     */
    public function setPaymentMethod($payment_method)
    {
        $this->payment_method = $payment_method;

        return $this;
    }

    /**
     * Get Payment Method
     * Payment method being used - PayPal Wallet payment or Direct Credit card
     *
     * @return string
     */
    public function getPaymentMethod()
    {
        return $this->payment_method;
    }

    /**
     * Set Payment Method
     * Payment method being used - PayPal Wallet payment or Direct Credit card
     *
     * @param string $payment_method
     *
     * @deprecated Use setPaymentMethod
     *
     * @return $this
     */
    public function setPayment_method($payment_method)
    {
        $this->payment_method = $payment_method;

        return $this;
    }

    /**
     * Get Payment Method
     * Payment method being used - PayPal Wallet payment or Direct Credit card
     *
     * @deprecated Use getPaymentMethod
     *
     * @return string
     */
    public function getPayment_method()
    {
        return $this->payment_method;
    }

    /**
     * Set Funding Instruments
     * List of funding instruments from where the funds of the current payment come from. Typically a credit card
     *
     * @param \PayPal\Api\FundingInstrument|array $funding_instruments
     *
     * @return $this
     */
    public function setFundingInstruments($funding_instruments)
    {
        $this->funding_instruments = $funding_instruments;

        return $this;
    }

    /**
     * Get Funding Instruments
     *
     * @return \PayPal\Api\FundingInstrument|array
     */
    public function getFundingInstruments()
    {
        return $this->funding_instruments;
    }

    /**
     * Set Funding Instruments
     * List of funding instruments from where the funds of the current payment come from. Typically a credit card
     *
     * @param \PayPal\Api\FundingInstrument $funding_instruments
     *
     * @deprecated Use setFundingInstruments
     *
     * @return $this
     */
    public function setFunding_instruments($funding_instruments)
    {
        $this->funding_instruments = $funding_instruments;

        return $this;
    }

    /**
     * Get Funding Instruments
     *
     * @deprecated Use getFundingInstruments
     *
     * @return \PayPal\Api\FundingInstrument
     */
    public function getFunding_instruments()
    {
        return $this->funding_instruments;
    }

    /**
     * Set Payer Info
     * Information related to the Payer
     * In case of PayPal Wallet payment, this information will be filled in by PayPal after the user approves the payment using their PayPal Wallet
     *
     * @param \PayPal\Api\PayerInfo $payer_info
     *
     * @return $this
     */
    public function setPayerInfo($payer_info)
    {
        $this->payer_info = $payer_info;

        return $this;
    }

    /**
     * Get Payer Info
     *
     * @return \PayPal\Api\PayerInfo
     */
    public function getPayerInfo()
    {
        return $this->payer_info;
    }

    /**
     * Set Payer Info
     * Information related to the Payer
     * In case of PayPal Wallet payment, this information will be filled in by PayPal after the user approves the payment using their PayPal Wallet
     *
     * @param \PayPal\Api\PayerInfo $payer_info
     *
     * @deprecated Use setPayerInfo
     *
     * @return $this
     */
    public function setPayer_info($payer_info)
    {
        $this->payer_info = $payer_info;

        return $this;
    }
>>>>>>> e63d2872

    /**
     * Get Payer Info
     *
     * @deprecated Use getPayerInfo
     *
     * @return \PayPal\Api\PayerInfo
     */
    public function getPayer_info()
    {
        return $this->payer_info;
    }
}<|MERGE_RESOLUTION|>--- conflicted
+++ resolved
@@ -5,127 +5,6 @@
 use PayPal\Common\PPModel;
 use PayPal\Rest\ApiContext;
 
-<<<<<<< HEAD
-class Payer extends PPModel {
-	/**
-	 * Payment method being used - PayPal Wallet payment or Direct Credit card.
-	 *
-	 * @param string $payment_method
-	 */
-	public function setPaymentMethod($payment_method) {
-		$this->payment_method = $payment_method;
-		return $this;
-	}
-
-	/**
-	 * Payment method being used - PayPal Wallet payment or Direct Credit card.
-	 *
-	 * @return string
-	 */
-	public function getPaymentMethod() {
-		return $this->payment_method;
-	}
-
-	/**
-	 * Payment method being used - PayPal Wallet payment or Direct Credit card.
-	 *
-	 * @param string $payment_method
-	 * @deprecated. Instead use setPaymentMethod
-	 */
-	public function setPayment_method($payment_method) {
-		$this->payment_method = $payment_method;
-		return $this;
-	}
-	/**
-	 * Payment method being used - PayPal Wallet payment or Direct Credit card.
-	 *
-	 * @return string
-	 * @deprecated. Instead use getPaymentMethod
-	 */
-	public function getPayment_method() {
-		return $this->payment_method;
-	}
-
-	/**
-	 * List of funding instruments from where the funds of the current payment come from. Typically a credit card.
-	 *
-	 * @array
-	 * @param PayPal\Api\FundingInstrument $funding_instruments
-	 */
-	public function setFundingInstruments($funding_instruments) {
-		$this->funding_instruments = $funding_instruments;
-		return $this;
-	}
-
-	/**
-	 * List of funding instruments from where the funds of the current payment come from. Typically a credit card.
-	 *
-	 * @return PayPal\Api\FundingInstrument
-	 */
-	public function getFundingInstruments() {
-		return $this->funding_instruments;
-	}
-
-	/**
-	 * List of funding instruments from where the funds of the current payment come from. Typically a credit card.
-	 *
-	 * @array
-	 * @param PayPal\Api\FundingInstrument $funding_instruments
-	 * @deprecated. Instead use setFundingInstruments
-	 */
-	public function setFunding_instruments($funding_instruments) {
-		$this->funding_instruments = $funding_instruments;
-		return $this;
-	}
-	/**
-	 * List of funding instruments from where the funds of the current payment come from. Typically a credit card.
-	 *
-	 * @return PayPal\Api\FundingInstrument
-	 * @deprecated. Instead use getFundingInstruments
-	 */
-	public function getFunding_instruments() {
-		return $this->funding_instruments;
-	}
-
-	/**
-	 * Information related to the Payer. In case of PayPal Wallet payment, this information will be filled in by PayPal after the user approves the payment using their PayPal Wallet. 
-	 *
-	 * @param PayPal\Api\PayerInfo $payer_info
-	 */
-	public function setPayerInfo($payer_info) {
-		$this->payer_info = $payer_info;
-		return $this;
-	}
-
-	/**
-	 * Information related to the Payer. In case of PayPal Wallet payment, this information will be filled in by PayPal after the user approves the payment using their PayPal Wallet. 
-	 *
-	 * @return PayPal\Api\PayerInfo
-	 */
-	public function getPayerInfo() {
-		return $this->payer_info;
-	}
-
-	/**
-	 * Information related to the Payer. In case of PayPal Wallet payment, this information will be filled in by PayPal after the user approves the payment using their PayPal Wallet. 
-	 *
-	 * @param PayPal\Api\PayerInfo $payer_info
-	 * @deprecated. Instead use setPayerInfo
-	 */
-	public function setPayer_info($payer_info) {
-		$this->payer_info = $payer_info;
-		return $this;
-	}
-	/**
-	 * Information related to the Payer. In case of PayPal Wallet payment, this information will be filled in by PayPal after the user approves the payment using their PayPal Wallet. 
-	 *
-	 * @return PayPal\Api\PayerInfo
-	 * @deprecated. Instead use getPayerInfo
-	 */
-	public function getPayer_info() {
-		return $this->payer_info;
-	}
-=======
 /**
  * Class Payer
  *
@@ -288,7 +167,6 @@
 
         return $this;
     }
->>>>>>> e63d2872
 
     /**
      * Get Payer Info
