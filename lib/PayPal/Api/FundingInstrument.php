<?php

namespace PayPal\Api;

use PayPal\Common\PPModel;
use PayPal\Rest\ApiContext;

<<<<<<< HEAD
class FundingInstrument extends PPModel {
	/**
	 * Credit Card information.
	 *
	 * @param PayPal\Api\CreditCard $credit_card
	 */
	public function setCreditCard($credit_card) {
		$this->credit_card = $credit_card;
		return $this;
	}

	/**
	 * Credit Card information.
	 *
	 * @return PayPal\Api\CreditCard
	 */
	public function getCreditCard() {
		return $this->credit_card;
	}

	/**
	 * Credit Card information.
	 *
	 * @param PayPal\Api\CreditCard $credit_card
	 * @deprecated. Instead use setCreditCard
	 */
	public function setCredit_card($credit_card) {
		$this->credit_card = $credit_card;
		return $this;
	}
	/**
	 * Credit Card information.
	 *
	 * @return PayPal\Api\CreditCard
	 * @deprecated. Instead use getCreditCard
	 */
	public function getCredit_card() {
		return $this->credit_card;
	}

	/**
	 * Credit Card information.
	 *
	 * @param PayPal\Api\CreditCardToken $credit_card_token
	 */
	public function setCreditCardToken($credit_card_token) {
		$this->credit_card_token = $credit_card_token;
		return $this;
	}

	/**
	 * Credit Card information.
	 *
	 * @return PayPal\Api\CreditCardToken
	 */
	public function getCreditCardToken() {
		return $this->credit_card_token;
	}

	/**
	 * Credit Card information.
	 *
	 * @param PayPal\Api\CreditCardToken $credit_card_token
	 * @deprecated. Instead use setCreditCardToken
	 */
	public function setCredit_card_token($credit_card_token) {
		$this->credit_card_token = $credit_card_token;
		return $this;
	}
	/**
	 * Credit Card information.
	 *
	 * @return PayPal\Api\CreditCardToken
	 * @deprecated. Instead use getCreditCardToken
	 */
	public function getCredit_card_token() {
		return $this->credit_card_token;
	}
=======
/**
 * Class FundingInstrument
 *
 * @property \PayPal\Api\CreditCard      credit_card
 * @property \PayPal\Api\CreditCardToken credit_card_token
 */
class FundingInstrument extends PPModel
{
    /**
     * Set Credit Card
     *
     * @param \PayPal\Api\CreditCard $credit_card
     *
     * @return $this
     */
    public function setCreditCard($credit_card)
    {
        $this->credit_card = $credit_card;

        return $this;
    }

    /**
     * Get Credit Card
     *
     * @return \PayPal\Api\CreditCard
     */
    public function getCreditCard()
    {
        return $this->credit_card;
    }

    /**
     * Set Credit Card
     *
     * @param \PayPal\Api\CreditCard $credit_card
     *
     * @deprecated Use setCreditCard
     *
     * @return $this
     */
    public function setCredit_card($credit_card)
    {
        $this->credit_card = $credit_card;

        return $this;
    }

    /**
     * Get Credit Card
     *
     * @deprecated Use getCreditCard
     *
     * @return \PayPal\Api\CreditCard
     */
    public function getCredit_card()
    {
        return $this->credit_card;
    }

    /**
     * Set Credit Card Token
     *
     * @param \PayPal\Api\CreditCardToken $credit_card_token
     *
     * @return $this
     */
    public function setCreditCardToken($credit_card_token)
    {
        $this->credit_card_token = $credit_card_token;

        return $this;
    }

    /**
     * Get Credit Card Token
     *
     * @return \PayPal\Api\CreditCardToken
     */
    public function getCreditCardToken()
    {
        return $this->credit_card_token;
    }

    /**
     * Set Credit Card Token
     *
     * @param \PayPal\Api\CreditCardToken $credit_card_token
     *
     * @deprecated Use setCreditCardToken
     *
     * @return $this
     */
    public function setCredit_card_token($credit_card_token)
    {
        $this->credit_card_token = $credit_card_token;

        return $this;
    }
>>>>>>> e63d2872

    /**
     * Get Credit Card Token
     *
     * @deprecated Use getCreditCardToken
     *
     * @return \PayPal\Api\CreditCardToken
     */
    public function getCredit_card_token()
    {
        return $this->credit_card_token;
    }
}<|MERGE_RESOLUTION|>--- conflicted
+++ resolved
@@ -5,86 +5,6 @@
 use PayPal\Common\PPModel;
 use PayPal\Rest\ApiContext;
 
-<<<<<<< HEAD
-class FundingInstrument extends PPModel {
-	/**
-	 * Credit Card information.
-	 *
-	 * @param PayPal\Api\CreditCard $credit_card
-	 */
-	public function setCreditCard($credit_card) {
-		$this->credit_card = $credit_card;
-		return $this;
-	}
-
-	/**
-	 * Credit Card information.
-	 *
-	 * @return PayPal\Api\CreditCard
-	 */
-	public function getCreditCard() {
-		return $this->credit_card;
-	}
-
-	/**
-	 * Credit Card information.
-	 *
-	 * @param PayPal\Api\CreditCard $credit_card
-	 * @deprecated. Instead use setCreditCard
-	 */
-	public function setCredit_card($credit_card) {
-		$this->credit_card = $credit_card;
-		return $this;
-	}
-	/**
-	 * Credit Card information.
-	 *
-	 * @return PayPal\Api\CreditCard
-	 * @deprecated. Instead use getCreditCard
-	 */
-	public function getCredit_card() {
-		return $this->credit_card;
-	}
-
-	/**
-	 * Credit Card information.
-	 *
-	 * @param PayPal\Api\CreditCardToken $credit_card_token
-	 */
-	public function setCreditCardToken($credit_card_token) {
-		$this->credit_card_token = $credit_card_token;
-		return $this;
-	}
-
-	/**
-	 * Credit Card information.
-	 *
-	 * @return PayPal\Api\CreditCardToken
-	 */
-	public function getCreditCardToken() {
-		return $this->credit_card_token;
-	}
-
-	/**
-	 * Credit Card information.
-	 *
-	 * @param PayPal\Api\CreditCardToken $credit_card_token
-	 * @deprecated. Instead use setCreditCardToken
-	 */
-	public function setCredit_card_token($credit_card_token) {
-		$this->credit_card_token = $credit_card_token;
-		return $this;
-	}
-	/**
-	 * Credit Card information.
-	 *
-	 * @return PayPal\Api\CreditCardToken
-	 * @deprecated. Instead use getCreditCardToken
-	 */
-	public function getCredit_card_token() {
-		return $this->credit_card_token;
-	}
-=======
 /**
  * Class FundingInstrument
  *
@@ -184,7 +104,6 @@
 
         return $this;
     }
->>>>>>> e63d2872
 
     /**
      * Get Credit Card Token
