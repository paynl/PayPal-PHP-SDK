<?php

namespace PayPal\Api;

use PayPal\Common\PPModel;
use PayPal\Rest\ApiContext;
use PayPal\Rest\IResource;
<<<<<<< HEAD
use PayPal\Api\PaymentHistory;
use PayPal\Transport\PPRestCall;

class Payment extends PPModel implements IResource {

	private static $credential;

	/**
	 *
	 * @deprecated. Pass ApiContext to create/get methods instead
	 */
	public static function setCredential($credential) {
		self::$credential = $credential;
	}

	/**
	 * Identifier of the payment resource created.
	 *
	 * @param string $id
	 */
	public function setId($id) {
		$this->id = $id;
		return $this;
	}

	/**
	 * Identifier of the payment resource created.
	 *
	 * @return string
	 */
	public function getId() {
		return $this->id;
	}


	/**
	 * Time the resource was created.
	 *
	 * @param string $create_time
	 */
	public function setCreateTime($create_time) {
		$this->create_time = $create_time;
		return $this;
	}

	/**
	 * Time the resource was created.
	 *
	 * @return string
	 */
	public function getCreateTime() {
		return $this->create_time;
	}

	/**
	 * Time the resource was created.
	 *
	 * @param string $create_time
	 * @deprecated. Instead use setCreateTime
	 */
	public function setCreate_time($create_time) {
		$this->create_time = $create_time;
		return $this;
	}
	/**
	 * Time the resource was created.
	 *
	 * @return string
	 * @deprecated. Instead use getCreateTime
	 */
	public function getCreate_time() {
		return $this->create_time;
	}

	/**
	 * Time the resource was last updated.
	 *
	 * @param string $update_time
	 */
	public function setUpdateTime($update_time) {
		$this->update_time = $update_time;
		return $this;
	}

	/**
	 * Time the resource was last updated.
	 *
	 * @return string
	 */
	public function getUpdateTime() {
		return $this->update_time;
	}

	/**
	 * Time the resource was last updated.
	 *
	 * @param string $update_time
	 * @deprecated. Instead use setUpdateTime
	 */
	public function setUpdate_time($update_time) {
		$this->update_time = $update_time;
		return $this;
	}
	/**
	 * Time the resource was last updated.
	 *
	 * @return string
	 * @deprecated. Instead use getUpdateTime
	 */
	public function getUpdate_time() {
		return $this->update_time;
	}

	/**
	 * Intent of the payment - Sale or Authorization or Order.
	 *
	 * @param string $intent
	 */
	public function setIntent($intent) {
		$this->intent = $intent;
		return $this;
	}

	/**
	 * Intent of the payment - Sale or Authorization or Order.
	 *
	 * @return string
	 */
	public function getIntent() {
		return $this->intent;
	}


	/**
	 * Source of the funds for this payment represented by a PayPal account or a direct credit card.
	 *
	 * @param PayPal\Api\Payer $payer
	 */
	public function setPayer($payer) {
		$this->payer = $payer;
		return $this;
	}

	/**
	 * Source of the funds for this payment represented by a PayPal account or a direct credit card.
	 *
	 * @return PayPal\Api\Payer
	 */
	public function getPayer() {
		return $this->payer;
	}


	/**
	 * A payment can have more than one transaction, with each transaction establishing a contract between the payer and a payee
	 *
	 * @array
	 * @param PayPal\Api\Transaction $transactions
	 */
	public function setTransactions(array $transactions) {
		$this->transactions = $transactions;
		return $this;
	}

	/**
	 * A payment can have more than one transaction, with each transaction establishing a contract between the payer and a payee
	 *
	 * @return PayPal\Api\Transaction
	 */
	public function getTransactions() {
		return $this->transactions;
	}


	/**
	 * state of the payment
	 *
	 * @param string $state
	 */
	public function setState($state) {
		$this->state = $state;
		return $this;
	}

	/**
	 * state of the payment
	 *
	 * @return string
	 */
	public function getState() {
		return $this->state;
	}


	/**
	 * Redirect urls required only when using payment_method as PayPal - the only settings supported are return and cancel urls.
	 *
	 * @param PayPal\Api\RedirectUrls $redirect_urls
	 */
	public function setRedirectUrls($redirect_urls) {
		$this->redirect_urls = $redirect_urls;
		return $this;
	}

	/**
	 * Redirect urls required only when using payment_method as PayPal - the only settings supported are return and cancel urls.
	 *
	 * @return PayPal\Api\RedirectUrls
	 */
	public function getRedirectUrls() {
		return $this->redirect_urls;
	}

	/**
	 * Redirect urls required only when using payment_method as PayPal - the only settings supported are return and cancel urls.
	 *
	 * @param PayPal\Api\RedirectUrls $redirect_urls
	 * @deprecated. Instead use setRedirectUrls
	 */
	public function setRedirect_urls($redirect_urls) {
		$this->redirect_urls = $redirect_urls;
		return $this;
	}
	/**
	 * Redirect urls required only when using payment_method as PayPal - the only settings supported are return and cancel urls.
	 *
	 * @return PayPal\Api\RedirectUrls
	 * @deprecated. Instead use getRedirectUrls
	 */
	public function getRedirect_urls() {
		return $this->redirect_urls;
	}

	/**
	 * 
	 *
	 * @array
	 * @param PayPal\Api\Links $links
	 */
	public function setLinks($links) {
		$this->links = $links;
		return $this;
	}

	/**
	 * 
	 *
	 * @return PayPal\Api\Links
	 */
	public function getLinks() {
		return $this->links;
	}



	/*
	 * Creates (and processes) a new Payment Resource.
	 *
	 * @param PayPal\Rest\ApiContext $apiContext is the APIContext for this call. It can be used to pass dynamic configuration and credentials.
	 * @return Payment
	 */
	public function create($apiContext = null) {
		$payLoad = $this->toJSON();
		if ($apiContext == null) {
			$apiContext = new ApiContext(self::$credential);
		}
		$call = new PPRestCall($apiContext);
		$json = $call->execute(array('PayPal\Rest\RestHandler'), "/v1/payments/payment", "POST", $payLoad);
		$this->fromJson($json);
 		return $this;
	}

	/*
	 * Obtain the Payment resource for the given identifier.
	 *
	 * @param string $paymentId
	 * @param PayPal\Rest\ApiContext $apiContext is the APIContext for this call. It can be used to pass dynamic configuration and credentials.
	 * @return Payment
	 */
	public static function get($paymentId, $apiContext = null) {
		if (($paymentId == null) || (strlen($paymentId) <= 0)) {
			throw new \InvalidArgumentException("paymentId cannot be null or empty");
		}
		$payLoad = "";
		if ($apiContext == null) {
			$apiContext = new ApiContext(self::$credential);
		}
		$call = new PPRestCall($apiContext);
		$json = $call->execute(array('PayPal\Rest\RestHandler'), "/v1/payments/payment/$paymentId", "GET", $payLoad);
		$ret = new Payment();
		$ret->fromJson($json);
		return $ret;
	}

	/*
	 * Executes the payment (after approved by the Payer) associated with this resource when the payment method is PayPal.
	 *
	 * @param PaymentExecution $paymentExecution
	 * @param PayPal\Rest\ApiContext $apiContext is the APIContext for this call. It can be used to pass dynamic configuration and credentials.
	 * @return Payment
	 */
	public function execute($paymentExecution, $apiContext = null) {
		if ($this->getId() == null) {
			throw new \InvalidArgumentException("Id cannot be null");
		}
		if (($paymentExecution == null)) {
			throw new \InvalidArgumentException("paymentExecution cannot be null or empty");
		}
		$payLoad = $paymentExecution->toJSON();
		if ($apiContext == null) {
			$apiContext = new ApiContext(self::$credential);
		}
		$call = new PPRestCall($apiContext);
		$json = $call->execute(array('PayPal\Rest\RestHandler'), "/v1/payments/payment/{$this->getId()}/execute", "POST", $payLoad);
		$ret = new Payment();
		$ret->fromJson($json);
		return $ret;
	}

	/*
	 * Retrieves a list of Payment resources.
	 *
	 * @param array $params
	 * @param PayPal\Rest\ApiContext $apiContext is the APIContext for this call. It can be used to pass dynamic configuration and credentials.
	 * @return PaymentHistory
	 */
	public static function all($params, $apiContext = null) {
		if (($params == null)) {
			throw new \InvalidArgumentException("params cannot be null or empty");
		}
		$payLoad = "";
		$allowedParams = array('count' => 1, 'start_id' => 1, 'start_index' => 1, 'start_time' => 1, 'end_time' => 1, 'payee_id' => 1, 'sort_by' => 1, 'sort_order' => 1, );
		if ($apiContext == null) {
			$apiContext = new ApiContext(self::$credential);
		}
		$call = new PPRestCall($apiContext);
		$json = $call->execute(array('PayPal\Rest\RestHandler'), "/v1/payments/payment?" . http_build_query(array_intersect_key($params, $allowedParams)), "GET", $payLoad);
		$ret = new PaymentHistory();
		$ret->fromJson($json);
		return $ret;
	}
=======
use PayPal\Transport\PPRestCall;

/**
 * Class Payment
 *
 * @property string                        id
 * @property string                        create_time
 * @property string                        update_time
 * @property string                        intent
 * @property \PayPal\Api\Payer             payer
 * @property array|\PayPal\Api\Transaction transactions
 * @property string                        state
 * @property \PayPal\Api\RedirectUrls      redirect_urls
 * @property \PayPal\Api\Links             links
 */
class Payment extends PPModel implements IResource
{
    /**
     * @var
     */
    private static $credential;

    /**
     * Set Credential
     *
     * @param $credential
     *
     * @deprecated Pass ApiContext to create/get methods instead
     */
    public static function setCredential($credential)
    {
        self::$credential = $credential;
    }

    /**
     * Set ID
     * Identifier of the payment resource created
     *
     * @param string $id
     *
     * @return $this
     */
    public function setId($id)
    {
        $this->id = $id;

        return $this;
    }

    /**
     * Get ID
     * Identifier of the payment resource created
     *
     * @return string
     */
    public function getId()
    {
        return $this->id;
    }

    /**
     * Set Create Time
     * Time the resource was created
     *
     * @param string $create_time
     *
     * @return $this
     */
    public function setCreateTime($create_time)
    {
        $this->create_time = $create_time;

        return $this;
    }

    /**
     * Get Create Time
     * Time the resource was created
     *
     * @return string
     */
    public function getCreateTime()
    {
        return $this->create_time;
    }

    /**
     * Set Create Time
     * Time the resource was created
     *
     * @param string $create_time
     *
     * @deprecated Use setCreateTime
     *
     * @return $this
     */
    public function setCreate_time($create_time)
    {
        $this->create_time = $create_time;

        return $this;
    }

    /**
     * Get Create Time
     * Time the resource was created
     *
     * @deprecated Use getCreateTime
     *
     * @return string
     */
    public function getCreate_time()
    {
        return $this->create_time;
    }

    /**
     * Set Update Time
     * Time the resource was last updated
     *
     * @param string $update_time
     *
     * @return $this
     */
    public function setUpdateTime($update_time)
    {
        $this->update_time = $update_time;

        return $this;
    }

    /**
     * Get Update Time
     * Time the resource was last updated
     *
     * @return string
     */
    public function getUpdateTime()
    {
        return $this->update_time;
    }

    /**
     * Set Update Time
     * Time the resource was last updated
     *
     * @param string $update_time
     *
     * @deprecated Use setUpdateTime
     *
     * @return $this
     */
    public function setUpdate_time($update_time)
    {
        $this->update_time = $update_time;

        return $this;
    }

    /**
     * Get Update Time
     * Time the resource was last updated
     *
     * @deprecated Use getUpdateTime
     *
     * @return string
     */
    public function getUpdate_time()
    {
        return $this->update_time;
    }

    /**
     * Set Intent
     * Intent of the payment - Sale or Authorization or Order
     *
     * @param string $intent
     *
     * @return $this
     */
    public function setIntent($intent)
    {
        $this->intent = $intent;

        return $this;
    }

    /**
     * Get Intent
     * Intent of the payment - Sale or Authorization or Order
     *
     * @return string
     */
    public function getIntent()
    {
        return $this->intent;
    }

    /**
     * Set Payer
     * Source of the funds for this payment represented by a PayPal account or a direct credit card
     *
     * @param \PayPal\Api\Payer $payer
     *
     * @return $this
     */
    public function setPayer($payer)
    {
        $this->payer = $payer;

        return $this;
    }

    /**
     * Get Payer
     * Source of the funds for this payment represented by a PayPal account or a direct credit card
     *
     * @return \PayPal\Api\Payer
     */
    public function getPayer()
    {
        return $this->payer;
    }

    /**
     * Set Transactions
     * A payment can have more than one transaction, with each transaction establishing a contract between the payer and a payee
     *
     * @param array|\PayPal\Api\Transaction $transactions
     *
     * @return $this
     */
    public function setTransactions($transactions)
    {
        $this->transactions = $transactions;

        return $this;
    }

    /**
     * Get Transactions
     * A payment can have more than one transaction, with each transaction establishing a contract between the payer and a payee
     *
     * @return \PayPal\Api\Transaction
     */
    public function getTransactions()
    {
        return $this->transactions;
    }

    /**
     * Set State
     * State of the payment
     *
     * @param string $state
     *
     * @return $this
     */
    public function setState($state)
    {
        $this->state = $state;

        return $this;
    }

    /**
     * Get State
     * State of the payment
     *
     * @return string
     */
    public function getState()
    {
        return $this->state;
    }

    /**
     * Set Redirect URLs
     * Redirect urls required only when using payment_method as PayPal - the only settings supported are return and cancel urls
     *
     * @param \PayPal\Api\RedirectUrls $redirect_urls
     *
     * @return $this
     */
    public function setRedirectUrls($redirect_urls)
    {
        $this->redirect_urls = $redirect_urls;

        return $this;
    }

    /**
     * Get Redirect URLs
     * Redirect urls required only when using payment_method as PayPal - the only settings supported are return and cancel urls
     *
     * @return \PayPal\Api\RedirectUrls
     */
    public function getRedirectUrls()
    {
        return $this->redirect_urls;
    }

    /**
     * Set Redirect URLs
     * Redirect urls required only when using payment_method as PayPal - the only settings supported are return and cancel urls
     *
     * @param \PayPal\Api\RedirectUrls $redirect_urls
     *
     * @deprecated Use setRedirectUrls
     *
     * @return $this
     */
    public function setRedirect_urls($redirect_urls)
    {
        $this->redirect_urls = $redirect_urls;

        return $this;
    }

    /**
     * Get Redirect URLs
     * Redirect urls required only when using payment_method as PayPal - the only settings supported are return and cancel urls
     *
     * @deprecated Use getRedirectUrls
     *
     * @return \PayPal\Api\RedirectUrls
     */
    public function getRedirect_urls()
    {
        return $this->redirect_urls;
    }

    /**
     * Set Links
     *
     * @param \PayPal\Api\Links $links
     *
     * @return $this
     */
    public function setLinks($links)
    {
        $this->links = $links;

        return $this;
    }

    /**
     * Get Links
     *
     * @return \PayPal\Api\Links
     */
    public function getLinks()
    {
        return $this->links;
    }


    /**
     * Create
     *
     * @param \PayPal\Rest\ApiContext|null $apiContext
     *
     * @return $this
     */
    public function create($apiContext = null)
    {
        $payLoad = $this->toJSON();

        if ($apiContext == null) {
            $apiContext = new ApiContext(self::$credential);
        }

        $call = new PPRestCall($apiContext);
        $json = $call->execute(array('PayPal\Rest\RestHandler'), "/v1/payments/payment", "POST", $payLoad);
        $this->fromJson($json);

        return $this;
    }

    /**
     * Get
     *
     * @param int                          $paymentId
     * @param \PayPal\Rest\ApiContext|null $apiContext
     *
     * @return Payment
     * @throws \InvalidArgumentException
     */
    public static function get($paymentId, $apiContext = null)
    {
        if (($paymentId == null) || (strlen($paymentId) <= 0)) {
            throw new \InvalidArgumentException("paymentId cannot be null or empty");
        }

        $payLoad = "";

        if ($apiContext == null) {
            $apiContext = new ApiContext(self::$credential);
        }

        $call = new PPRestCall($apiContext);
        $json = $call->execute(array('PayPal\Rest\RestHandler'), "/v1/payments/payment/$paymentId", "GET", $payLoad);

        $ret = new Payment();
        $ret->fromJson($json);

        return $ret;
    }

    /**
     * Execute
     *
     * @param \Paypal\Api\PaymentExecution $paymentExecution
     * @param \PayPal\Rest\ApiContext|null $apiContext
     *
     * @return Payment
     * @throws \InvalidArgumentException
     */
    public function execute($paymentExecution, $apiContext = null)
    {
        if ($this->getId() == null) {
            throw new \InvalidArgumentException("Id cannot be null");
        }

        if (($paymentExecution == null)) {
            throw new \InvalidArgumentException("paymentExecution cannot be null or empty");
        }

        $payLoad = $paymentExecution->toJSON();

        if ($apiContext == null) {
            $apiContext = new ApiContext(self::$credential);
        }

        $call = new PPRestCall($apiContext);
        $json = $call->execute(array('PayPal\Rest\RestHandler'), "/v1/payments/payment/{$this->getId()}/execute", "POST", $payLoad);

        $ret = new Payment();
        $ret->fromJson($json);

        return $ret;
    }

    /**
     * All
     *
     * @param array                        $params
     * @param \PayPal\Rest\ApiContext|null $apiContext
     *
     * @return PaymentHistory
     * @throws \InvalidArgumentException
     */
    public static function all($params, $apiContext = null)
    {
        if (($params == null)) {
            throw new \InvalidArgumentException("params cannot be null or empty");
        }

        $payLoad = "";

        $allowedParams = array(
            'count'       => 1,
            'start_id'    => 1,
            'start_index' => 1,
            'start_time'  => 1,
            'end_time'    => 1,
            'payee_id'    => 1,
            'sort_by'     => 1,
            'sort_order'  => 1,
        );

        if ($apiContext == null) {
            $apiContext = new ApiContext(self::$credential);
        }

        $call = new PPRestCall($apiContext);
        $json = $call->execute(array('PayPal\Rest\RestHandler'), "/v1/payments/payment?" . http_build_query(array_intersect_key($params, $allowedParams)), "GET", $payLoad);

        $ret = new PaymentHistory();
        $ret->fromJson($json);

        return $ret;
    }
>>>>>>> e63d2872
}<|MERGE_RESOLUTION|>--- conflicted
+++ resolved
@@ -5,349 +5,7 @@
 use PayPal\Common\PPModel;
 use PayPal\Rest\ApiContext;
 use PayPal\Rest\IResource;
-<<<<<<< HEAD
 use PayPal\Api\PaymentHistory;
-use PayPal\Transport\PPRestCall;
-
-class Payment extends PPModel implements IResource {
-
-	private static $credential;
-
-	/**
-	 *
-	 * @deprecated. Pass ApiContext to create/get methods instead
-	 */
-	public static function setCredential($credential) {
-		self::$credential = $credential;
-	}
-
-	/**
-	 * Identifier of the payment resource created.
-	 *
-	 * @param string $id
-	 */
-	public function setId($id) {
-		$this->id = $id;
-		return $this;
-	}
-
-	/**
-	 * Identifier of the payment resource created.
-	 *
-	 * @return string
-	 */
-	public function getId() {
-		return $this->id;
-	}
-
-
-	/**
-	 * Time the resource was created.
-	 *
-	 * @param string $create_time
-	 */
-	public function setCreateTime($create_time) {
-		$this->create_time = $create_time;
-		return $this;
-	}
-
-	/**
-	 * Time the resource was created.
-	 *
-	 * @return string
-	 */
-	public function getCreateTime() {
-		return $this->create_time;
-	}
-
-	/**
-	 * Time the resource was created.
-	 *
-	 * @param string $create_time
-	 * @deprecated. Instead use setCreateTime
-	 */
-	public function setCreate_time($create_time) {
-		$this->create_time = $create_time;
-		return $this;
-	}
-	/**
-	 * Time the resource was created.
-	 *
-	 * @return string
-	 * @deprecated. Instead use getCreateTime
-	 */
-	public function getCreate_time() {
-		return $this->create_time;
-	}
-
-	/**
-	 * Time the resource was last updated.
-	 *
-	 * @param string $update_time
-	 */
-	public function setUpdateTime($update_time) {
-		$this->update_time = $update_time;
-		return $this;
-	}
-
-	/**
-	 * Time the resource was last updated.
-	 *
-	 * @return string
-	 */
-	public function getUpdateTime() {
-		return $this->update_time;
-	}
-
-	/**
-	 * Time the resource was last updated.
-	 *
-	 * @param string $update_time
-	 * @deprecated. Instead use setUpdateTime
-	 */
-	public function setUpdate_time($update_time) {
-		$this->update_time = $update_time;
-		return $this;
-	}
-	/**
-	 * Time the resource was last updated.
-	 *
-	 * @return string
-	 * @deprecated. Instead use getUpdateTime
-	 */
-	public function getUpdate_time() {
-		return $this->update_time;
-	}
-
-	/**
-	 * Intent of the payment - Sale or Authorization or Order.
-	 *
-	 * @param string $intent
-	 */
-	public function setIntent($intent) {
-		$this->intent = $intent;
-		return $this;
-	}
-
-	/**
-	 * Intent of the payment - Sale or Authorization or Order.
-	 *
-	 * @return string
-	 */
-	public function getIntent() {
-		return $this->intent;
-	}
-
-
-	/**
-	 * Source of the funds for this payment represented by a PayPal account or a direct credit card.
-	 *
-	 * @param PayPal\Api\Payer $payer
-	 */
-	public function setPayer($payer) {
-		$this->payer = $payer;
-		return $this;
-	}
-
-	/**
-	 * Source of the funds for this payment represented by a PayPal account or a direct credit card.
-	 *
-	 * @return PayPal\Api\Payer
-	 */
-	public function getPayer() {
-		return $this->payer;
-	}
-
-
-	/**
-	 * A payment can have more than one transaction, with each transaction establishing a contract between the payer and a payee
-	 *
-	 * @array
-	 * @param PayPal\Api\Transaction $transactions
-	 */
-	public function setTransactions(array $transactions) {
-		$this->transactions = $transactions;
-		return $this;
-	}
-
-	/**
-	 * A payment can have more than one transaction, with each transaction establishing a contract between the payer and a payee
-	 *
-	 * @return PayPal\Api\Transaction
-	 */
-	public function getTransactions() {
-		return $this->transactions;
-	}
-
-
-	/**
-	 * state of the payment
-	 *
-	 * @param string $state
-	 */
-	public function setState($state) {
-		$this->state = $state;
-		return $this;
-	}
-
-	/**
-	 * state of the payment
-	 *
-	 * @return string
-	 */
-	public function getState() {
-		return $this->state;
-	}
-
-
-	/**
-	 * Redirect urls required only when using payment_method as PayPal - the only settings supported are return and cancel urls.
-	 *
-	 * @param PayPal\Api\RedirectUrls $redirect_urls
-	 */
-	public function setRedirectUrls($redirect_urls) {
-		$this->redirect_urls = $redirect_urls;
-		return $this;
-	}
-
-	/**
-	 * Redirect urls required only when using payment_method as PayPal - the only settings supported are return and cancel urls.
-	 *
-	 * @return PayPal\Api\RedirectUrls
-	 */
-	public function getRedirectUrls() {
-		return $this->redirect_urls;
-	}
-
-	/**
-	 * Redirect urls required only when using payment_method as PayPal - the only settings supported are return and cancel urls.
-	 *
-	 * @param PayPal\Api\RedirectUrls $redirect_urls
-	 * @deprecated. Instead use setRedirectUrls
-	 */
-	public function setRedirect_urls($redirect_urls) {
-		$this->redirect_urls = $redirect_urls;
-		return $this;
-	}
-	/**
-	 * Redirect urls required only when using payment_method as PayPal - the only settings supported are return and cancel urls.
-	 *
-	 * @return PayPal\Api\RedirectUrls
-	 * @deprecated. Instead use getRedirectUrls
-	 */
-	public function getRedirect_urls() {
-		return $this->redirect_urls;
-	}
-
-	/**
-	 * 
-	 *
-	 * @array
-	 * @param PayPal\Api\Links $links
-	 */
-	public function setLinks($links) {
-		$this->links = $links;
-		return $this;
-	}
-
-	/**
-	 * 
-	 *
-	 * @return PayPal\Api\Links
-	 */
-	public function getLinks() {
-		return $this->links;
-	}
-
-
-
-	/*
-	 * Creates (and processes) a new Payment Resource.
-	 *
-	 * @param PayPal\Rest\ApiContext $apiContext is the APIContext for this call. It can be used to pass dynamic configuration and credentials.
-	 * @return Payment
-	 */
-	public function create($apiContext = null) {
-		$payLoad = $this->toJSON();
-		if ($apiContext == null) {
-			$apiContext = new ApiContext(self::$credential);
-		}
-		$call = new PPRestCall($apiContext);
-		$json = $call->execute(array('PayPal\Rest\RestHandler'), "/v1/payments/payment", "POST", $payLoad);
-		$this->fromJson($json);
- 		return $this;
-	}
-
-	/*
-	 * Obtain the Payment resource for the given identifier.
-	 *
-	 * @param string $paymentId
-	 * @param PayPal\Rest\ApiContext $apiContext is the APIContext for this call. It can be used to pass dynamic configuration and credentials.
-	 * @return Payment
-	 */
-	public static function get($paymentId, $apiContext = null) {
-		if (($paymentId == null) || (strlen($paymentId) <= 0)) {
-			throw new \InvalidArgumentException("paymentId cannot be null or empty");
-		}
-		$payLoad = "";
-		if ($apiContext == null) {
-			$apiContext = new ApiContext(self::$credential);
-		}
-		$call = new PPRestCall($apiContext);
-		$json = $call->execute(array('PayPal\Rest\RestHandler'), "/v1/payments/payment/$paymentId", "GET", $payLoad);
-		$ret = new Payment();
-		$ret->fromJson($json);
-		return $ret;
-	}
-
-	/*
-	 * Executes the payment (after approved by the Payer) associated with this resource when the payment method is PayPal.
-	 *
-	 * @param PaymentExecution $paymentExecution
-	 * @param PayPal\Rest\ApiContext $apiContext is the APIContext for this call. It can be used to pass dynamic configuration and credentials.
-	 * @return Payment
-	 */
-	public function execute($paymentExecution, $apiContext = null) {
-		if ($this->getId() == null) {
-			throw new \InvalidArgumentException("Id cannot be null");
-		}
-		if (($paymentExecution == null)) {
-			throw new \InvalidArgumentException("paymentExecution cannot be null or empty");
-		}
-		$payLoad = $paymentExecution->toJSON();
-		if ($apiContext == null) {
-			$apiContext = new ApiContext(self::$credential);
-		}
-		$call = new PPRestCall($apiContext);
-		$json = $call->execute(array('PayPal\Rest\RestHandler'), "/v1/payments/payment/{$this->getId()}/execute", "POST", $payLoad);
-		$ret = new Payment();
-		$ret->fromJson($json);
-		return $ret;
-	}
-
-	/*
-	 * Retrieves a list of Payment resources.
-	 *
-	 * @param array $params
-	 * @param PayPal\Rest\ApiContext $apiContext is the APIContext for this call. It can be used to pass dynamic configuration and credentials.
-	 * @return PaymentHistory
-	 */
-	public static function all($params, $apiContext = null) {
-		if (($params == null)) {
-			throw new \InvalidArgumentException("params cannot be null or empty");
-		}
-		$payLoad = "";
-		$allowedParams = array('count' => 1, 'start_id' => 1, 'start_index' => 1, 'start_time' => 1, 'end_time' => 1, 'payee_id' => 1, 'sort_by' => 1, 'sort_order' => 1, );
-		if ($apiContext == null) {
-			$apiContext = new ApiContext(self::$credential);
-		}
-		$call = new PPRestCall($apiContext);
-		$json = $call->execute(array('PayPal\Rest\RestHandler'), "/v1/payments/payment?" . http_build_query(array_intersect_key($params, $allowedParams)), "GET", $payLoad);
-		$ret = new PaymentHistory();
-		$ret->fromJson($json);
-		return $ret;
-	}
-=======
 use PayPal\Transport\PPRestCall;
 
 /**
@@ -831,5 +489,4 @@
 
         return $ret;
     }
->>>>>>> e63d2872
 }