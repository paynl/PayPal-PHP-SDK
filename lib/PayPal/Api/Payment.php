--- conflicted
+++ resolved
@@ -5,13 +5,13 @@
 use PayPal\Common\PPModel;
 use PayPal\Rest\ApiContext;
 use PayPal\Rest\IResource;
+use PayPal\Api\PaymentHistory;
 use PayPal\Transport\PPRestCall;
 use PayPal\Validation\ArgumentValidator;
 
 /**
  * Class Payment
  *
-<<<<<<< HEAD
  * Lets you create, process and manage payments.
  *
  * @package PayPal\Api
@@ -26,18 +26,7 @@
  * @property string state
  * @property \PayPal\Api\RedirectUrls redirect_urls
  * @property \PayPal\Api\Links links
-=======
- * @property string                        id
- * @property string                        create_time
- * @property string                        update_time
- * @property string                        intent
- * @property \PayPal\Api\Payer             payer
- * @property array|\PayPal\Api\Transaction transactions
- * @property string                        state
- * @property \PayPal\Api\RedirectUrls      redirect_urls
- * @property \PayPal\Api\Links             links
- * @property string                        experience_profile_id
->>>>>>> 318504e1
+ * @property string experience_profile_id
  */
 class Payment extends PPModel implements IResource
 {
@@ -61,10 +50,10 @@
 
     /**
      * Identifier of the payment resource created.
-     * 
+     *
      *
      * @param string $id
-     * 
+     *
      * @return $this
      */
     public function setId($id)
@@ -85,10 +74,10 @@
 
     /**
      * Time the resource was created in UTC ISO8601 format.
-     * 
+     *
      *
      * @param string $create_time
-     * 
+     *
      * @return $this
      */
     public function setCreateTime($create_time)
@@ -134,10 +123,10 @@
 
     /**
      * Time the resource was last updated in UTC ISO8601 format.
-     * 
+     *
      *
      * @param string $update_time
-     * 
+     *
      * @return $this
      */
     public function setUpdateTime($update_time)
@@ -183,10 +172,10 @@
 
     /**
      * Intent of the payment - Sale or Authorization or Order.
-     * Valid Values: ["sale", "authorize", "order"] 
+     * Valid Values: ["sale", "authorize", "order"]
      *
      * @param string $intent
-     * 
+     *
      * @return $this
      */
     public function setIntent($intent)
@@ -207,10 +196,10 @@
 
     /**
      * Source of the funds for this payment represented by a PayPal account or a direct credit card.
-     * 
+     *
      *
      * @param \PayPal\Api\Payer $payer
-     * 
+     *
      * @return $this
      */
     public function setPayer($payer)
@@ -231,10 +220,10 @@
 
     /**
      * Cart for which the payment is done.
-     * 
+     *
      *
      * @param \PayPal\Api\object $cart
-     * 
+     *
      * @return $this
      */
     public function setCart($cart)
@@ -255,10 +244,10 @@
 
     /**
      * A payment can have more than one transaction, with each transaction establishing a contract between the payer and a payee
-     * 
+     *
      *
      * @param \PayPal\Api\Transaction $transactions
-     * 
+     *
      * @return $this
      */
     public function setTransactions($transactions)
@@ -279,10 +268,10 @@
 
     /**
      * state of the payment
-     * Valid Values: ["created", "approved", "failed", "canceled", "expired"] 
+     * Valid Values: ["created", "approved", "failed", "canceled", "expired"]
      *
      * @param string $state
-     * 
+     *
      * @return $this
      */
     public function setState($state)
@@ -303,10 +292,10 @@
 
     /**
      * Redirect urls required only when using payment_method as PayPal - the only settings supported are return and cancel urls.
-     * 
+     *
      *
      * @param \PayPal\Api\RedirectUrls $redirect_urls
-     * 
+     *
      * @return $this
      */
     public function setRedirectUrls($redirect_urls)
@@ -352,10 +341,10 @@
 
     /**
      * Sets Links
-     * 
+     *
      *
      * @param \PayPal\Api\Links $links
-     * 
+     *
      * @return $this
      */
     public function setLinks($links)
@@ -374,8 +363,6 @@
         return $this->links;
     }
 
-<<<<<<< HEAD
-=======
     /**
      * Set Experience_profile_id
      * experience_profile_id of the payment
@@ -386,11 +373,11 @@
      */
     public function setExperienceProfileId($experience_profile_id)
     {
-    	$this->experience_profile_id = $experience_profile_id;
-    
-    	return $this;
-    }
-    
+        $this->experience_profile_id = $experience_profile_id;
+
+        return $this;
+    }
+
     /**
      * Get Experience_profile_id
      * Experience_profile_id of the payment
@@ -399,10 +386,9 @@
      */
     public function getExperienceProfileId()
     {
-    	return $this->experience_profile_id;
+        return $this->experience_profile_id;
     }
     
->>>>>>> 318504e1
     /**
      * Creates (and processes) a new Payment Resource.
      *
@@ -479,14 +465,14 @@
 
         $payLoad = "";
         $allowedParams = array(
-                    'count' => 1,
-                    'start_id' => 1,
-                    'start_index' => 1,
-                    'start_time' => 1,
-                    'end_time' => 1,
-                    'payee_id' => 1,
-                    'sort_by' => 1,
-                    'sort_order' => 1,
+            'count' => 1,
+            'start_id' => 1,
+            'start_index' => 1,
+            'start_time' => 1,
+            'end_time' => 1,
+            'payee_id' => 1,
+            'sort_by' => 1,
+            'sort_order' => 1,
         );
         if ($apiContext == null) {
             $apiContext = new ApiContext(self::$credential);
@@ -498,4 +484,5 @@
         return $ret;
     }
 
+
 }