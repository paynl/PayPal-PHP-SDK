--- conflicted
+++ resolved
@@ -5,27 +5,6 @@
 use PayPal\Common\PPModel;
 use PayPal\Rest\ApiContext;
 
-<<<<<<< HEAD
-class Payee extends PPModel {
-	/**
-	 * Email Address associated with the Payee's PayPal Account. If the provided email address is not associated with any PayPal Account, the payee can only receiver PayPal Wallet Payments. Direct Credit Card Payments will be denied due to card compliance requirements.
-	 *
-	 * @param string $email
-	 */
-	public function setEmail($email) {
-		$this->email = $email;
-		return $this;
-	}
-
-	/**
-	 * Email Address associated with the Payee's PayPal Account. If the provided email address is not associated with any PayPal Account, the payee can only receiver PayPal Wallet Payments. Direct Credit Card Payments will be denied due to card compliance requirements.
-	 *
-	 * @return string
-	 */
-	public function getEmail() {
-		return $this->email;
-	}
-=======
 /**
  * Class Payee
  *
@@ -76,70 +55,9 @@
     public function setMerchantId($merchant_id)
     {
         $this->merchant_id = $merchant_id;
->>>>>>> e63d2872
-
         return $this;
     }
 
-<<<<<<< HEAD
-	/**
-	 * Encrypted PayPal Account identifier for the Payee.
-	 *
-	 * @param string $merchant_id
-	 */
-	public function setMerchantId($merchant_id) {
-		$this->merchant_id = $merchant_id;
-		return $this;
-	}
-
-	/**
-	 * Encrypted PayPal Account identifier for the Payee.
-	 *
-	 * @return string
-	 */
-	public function getMerchantId() {
-		return $this->merchant_id;
-	}
-
-	/**
-	 * Encrypted PayPal Account identifier for the Payee.
-	 *
-	 * @param string $merchant_id
-	 * @deprecated. Instead use setMerchantId
-	 */
-	public function setMerchant_id($merchant_id) {
-		$this->merchant_id = $merchant_id;
-		return $this;
-	}
-	/**
-	 * Encrypted PayPal Account identifier for the Payee.
-	 *
-	 * @return string
-	 * @deprecated. Instead use getMerchantId
-	 */
-	public function getMerchant_id() {
-		return $this->merchant_id;
-	}
-
-	/**
-	 * Phone number (in E.123 format) associated with the Payee's PayPal Account. If the provided phont number is not associated with any PayPal Account, the payee can only receiver PayPal Wallet Payments. Direct Credit Card Payments will be denied due to card compliance requirements.
-	 *
-	 * @param string $phone
-	 */
-	public function setPhone($phone) {
-		$this->phone = $phone;
-		return $this;
-	}
-
-	/**
-	 * Phone number (in E.123 format) associated with the Payee's PayPal Account. If the provided phont number is not associated with any PayPal Account, the payee can only receiver PayPal Wallet Payments. Direct Credit Card Payments will be denied due to card compliance requirements.
-	 *
-	 * @return string
-	 */
-	public function getPhone() {
-		return $this->phone;
-	}
-=======
     /**
      * Get Merchant ID
      * Encrypted PayPal Account identifier for the Payee
@@ -194,8 +112,6 @@
     public function setPhone($phone)
     {
         $this->phone = $phone;
->>>>>>> e63d2872
-
         return $this;
     }
 
