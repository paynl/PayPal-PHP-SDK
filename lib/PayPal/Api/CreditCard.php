<?php

namespace PayPal\Api;

use PayPal\Common\PPModel;
use PayPal\Rest\ApiContext;
use PayPal\Rest\IResource;
<<<<<<< HEAD
use PayPal\Api\CreditCardHistory;
use PayPal\Transport\PPRestCall;

class CreditCard extends PPModel implements IResource {

	private static $credential;

	/**
	 *
	 * @deprecated. Pass ApiContext to create/get methods instead
	 */
	public static function setCredential($credential) {
		self::$credential = $credential;
	}

	/**
	 * ID of the credit card being saved for later use.
	 *
	 * @param string $id
	 */
	public function setId($id) {
		$this->id = $id;
		return $this;
	}

	/**
	 * ID of the credit card being saved for later use.
	 *
	 * @return string
	 */
	public function getId() {
		return $this->id;
	}


	/**
	 * Card number.
	 *
	 * @param string $number
	 */
	public function setNumber($number) {
		$this->number = $number;
		return $this;
	}

	/**
	 * Card number.
	 *
	 * @return string
	 */
	public function getNumber() {
		return $this->number;
	}


	/**
	 * Type of the Card (eg. Visa, Mastercard, etc.).
	 *
	 * @param string $type
	 */
	public function setType($type) {
		$this->type = $type;
		return $this;
	}

	/**
	 * Type of the Card (eg. Visa, Mastercard, etc.).
	 *
	 * @return string
	 */
	public function getType() {
		return $this->type;
	}


	/**
	 * card expiry month with value 1 - 12.
	 *
	 * @param integer $expire_month
	 */
	public function setExpireMonth($expire_month) {
		$this->expire_month = $expire_month;
		return $this;
	}

	/**
	 * card expiry month with value 1 - 12.
	 *
	 * @return integer
	 */
	public function getExpireMonth() {
		return $this->expire_month;
	}

	/**
	 * card expiry month with value 1 - 12.
	 *
	 * @param integer $expire_month
	 * @deprecated. Instead use setExpireMonth
	 */
	public function setExpire_month($expire_month) {
		$this->expire_month = $expire_month;
		return $this;
	}
	/**
	 * card expiry month with value 1 - 12.
	 *
	 * @return integer
	 * @deprecated. Instead use getExpireMonth
	 */
	public function getExpire_month() {
		return $this->expire_month;
	}

	/**
	 * 4 digit card expiry year
	 *
	 * @param integer $expire_year
	 */
	public function setExpireYear($expire_year) {
		$this->expire_year = $expire_year;
		return $this;
	}

	/**
	 * 4 digit card expiry year
	 *
	 * @return integer
	 */
	public function getExpireYear() {
		return $this->expire_year;
	}

	/**
	 * 4 digit card expiry year
	 *
	 * @param integer $expire_year
	 * @deprecated. Instead use setExpireYear
	 */
	public function setExpire_year($expire_year) {
		$this->expire_year = $expire_year;
		return $this;
	}
	/**
	 * 4 digit card expiry year
	 *
	 * @return integer
	 * @deprecated. Instead use getExpireYear
	 */
	public function getExpire_year() {
		return $this->expire_year;
	}

	/**
	 * Card validation code. Only supported when making a Payment but not when saving a credit card for future use.
	 *
	 * @param string $cvv2
	 */
	public function setCvv2($cvv2) {
		$this->cvv2 = $cvv2;
		return $this;
	}

	/**
	 * Card validation code. Only supported when making a Payment but not when saving a credit card for future use.
	 *
	 * @return string
	 */
	public function getCvv2() {
		return $this->cvv2;
	}


	/**
	 * Card holder's first name.
	 *
	 * @param string $first_name
	 */
	public function setFirstName($first_name) {
		$this->first_name = $first_name;
		return $this;
	}

	/**
	 * Card holder's first name.
	 *
	 * @return string
	 */
	public function getFirstName() {
		return $this->first_name;
	}

	/**
	 * Card holder's first name.
	 *
	 * @param string $first_name
	 * @deprecated. Instead use setFirstName
	 */
	public function setFirst_name($first_name) {
		$this->first_name = $first_name;
		return $this;
	}
	/**
	 * Card holder's first name.
	 *
	 * @return string
	 * @deprecated. Instead use getFirstName
	 */
	public function getFirst_name() {
		return $this->first_name;
	}

	/**
	 * Card holder's last name.
	 *
	 * @param string $last_name
	 */
	public function setLastName($last_name) {
		$this->last_name = $last_name;
		return $this;
	}

	/**
	 * Card holder's last name.
	 *
	 * @return string
	 */
	public function getLastName() {
		return $this->last_name;
	}

	/**
	 * Card holder's last name.
	 *
	 * @param string $last_name
	 * @deprecated. Instead use setLastName
	 */
	public function setLast_name($last_name) {
		$this->last_name = $last_name;
		return $this;
	}
	/**
	 * Card holder's last name.
	 *
	 * @return string
	 * @deprecated. Instead use getLastName
	 */
	public function getLast_name() {
		return $this->last_name;
	}

	/**
	 * Billing Address associated with this card.
	 *
	 * @param PayPal\Api\Address $billing_address
	 */
	public function setBillingAddress($billing_address) {
		$this->billing_address = $billing_address;
		return $this;
	}

	/**
	 * Billing Address associated with this card.
	 *
	 * @return PayPal\Api\Address
	 */
	public function getBillingAddress() {
		return $this->billing_address;
	}

	/**
	 * Billing Address associated with this card.
	 *
	 * @param PayPal\Api\Address $billing_address
	 * @deprecated. Instead use setBillingAddress
	 */
	public function setBilling_address($billing_address) {
		$this->billing_address = $billing_address;
		return $this;
	}
	/**
	 * Billing Address associated with this card.
	 *
	 * @return PayPal\Api\Address
	 * @deprecated. Instead use getBillingAddress
	 */
	public function getBilling_address() {
		return $this->billing_address;
	}

	/**
	 * A unique identifier of the payer generated and provided by the facilitator. This is required when creating or using a tokenized funding instrument.
	 *
	 * @param string $payer_id
	 */
	public function setPayerId($payer_id) {
		$this->payer_id = $payer_id;
		return $this;
	}

	/**
	 * A unique identifier of the payer generated and provided by the facilitator. This is required when creating or using a tokenized funding instrument.
	 *
	 * @return string
	 */
	public function getPayerId() {
		return $this->payer_id;
	}

	/**
	 * A unique identifier of the payer generated and provided by the facilitator. This is required when creating or using a tokenized funding instrument.
	 *
	 * @param string $payer_id
	 * @deprecated. Instead use setPayerId
	 */
	public function setPayer_id($payer_id) {
		$this->payer_id = $payer_id;
		return $this;
	}
	/**
	 * A unique identifier of the payer generated and provided by the facilitator. This is required when creating or using a tokenized funding instrument.
	 *
	 * @return string
	 * @deprecated. Instead use getPayerId
	 */
	public function getPayer_id() {
		return $this->payer_id;
	}

	/**
	 * State of the funding instrument.
	 *
	 * @param string $state
	 */
	public function setState($state) {
		$this->state = $state;
		return $this;
	}

	/**
	 * State of the funding instrument.
	 *
	 * @return string
	 */
	public function getState() {
		return $this->state;
	}


	/**
	 * Date/Time until this resource can be used fund a payment.
	 *
	 * @param string $valid_until
	 */
	public function setValidUntil($valid_until) {
		$this->valid_until = $valid_until;
		return $this;
	}

	/**
	 * Date/Time until this resource can be used fund a payment.
	 *
	 * @return string
	 */
	public function getValidUntil() {
		return $this->valid_until;
	}

	/**
	 * Date/Time until this resource can be used fund a payment.
	 *
	 * @param string $valid_until
	 * @deprecated. Instead use setValidUntil
	 */
	public function setValid_until($valid_until) {
		$this->valid_until = $valid_until;
		return $this;
	}
	/**
	 * Date/Time until this resource can be used fund a payment.
	 *
	 * @return string
	 * @deprecated. Instead use getValidUntil
	 */
	public function getValid_until() {
		return $this->valid_until;
	}

	/**
	 * 
	 *
	 * @array
	 * @param PayPal\Api\Links $links
	 */
	public function setLinks($links) {
		$this->links = $links;
		return $this;
	}

	/**
	 * 
	 *
	 * @return PayPal\Api\Links
	 */
	public function getLinks() {
		return $this->links;
	}



	/*
	 * Creates a new Credit Card Resource (aka Tokenize).
	 *
	 * @param PayPal\Rest\ApiContext $apiContext is the APIContext for this call. It can be used to pass dynamic configuration and credentials.
	 * @return CreditCard
	 */
	public function create($apiContext = null) {
		$payLoad = $this->toJSON();
		if ($apiContext == null) {
			$apiContext = new ApiContext(self::$credential);
		}
		$call = new PPRestCall($apiContext);
		$json = $call->execute(array('PayPal\Rest\RestHandler'), "/v1/vault/credit-card", "POST", $payLoad);
		$this->fromJson($json);
 		return $this;
	}

	/*
	 * Obtain the Credit Card resource for the given identifier.
	 *
	 * @param string $creditCardId
	 * @param PayPal\Rest\ApiContext $apiContext is the APIContext for this call. It can be used to pass dynamic configuration and credentials.
	 * @return CreditCard
	 */
	public static function get($creditCardId, $apiContext = null) {
		if (($creditCardId == null) || (strlen($creditCardId) <= 0)) {
			throw new \InvalidArgumentException("creditCardId cannot be null or empty");
		}
		$payLoad = "";
		if ($apiContext == null) {
			$apiContext = new ApiContext(self::$credential);
		}
		$call = new PPRestCall($apiContext);
		$json = $call->execute(array('PayPal\Rest\RestHandler'), "/v1/vault/credit-card/$creditCardId", "GET", $payLoad);
		$ret = new CreditCard();
		$ret->fromJson($json);
		return $ret;
	}

	/*
	 * Delete the Credit Card resource for the given identifier.
	 *
	 * @param PayPal\Rest\ApiContext $apiContext is the APIContext for this call. It can be used to pass dynamic configuration and credentials.
	 * @return void
	 */
	public function delete($apiContext = null) {
		if ($this->getId() == null) {
			throw new \InvalidArgumentException("Id cannot be null");
		}
		$payLoad = "";
		if ($apiContext == null) {
			$apiContext = new ApiContext(self::$credential);
		}
		$call = new PPRestCall($apiContext);
		$json = $call->execute(array('PayPal\Rest\RestHandler'), "/v1/vault/credit-card/{$this->getId()}", "DELETE", $payLoad);
    return true;
	}

	/*
	 * Update information in a previously saved card. Only the modified fields need to be passed in the request.
	 *
	 * @param PayPal\Rest\ApiContext $apiContext is the APIContext for this call. It can be used to pass dynamic configuration and credentials.
	 * @return CreditCard
	 */
	public function update($apiContext = null) {
		if ($this->getId() == null) {
			throw new \InvalidArgumentException("Id cannot be null");
		}
		$payLoad = $this->toJSON();
		if ($apiContext == null) {
			$apiContext = new ApiContext(self::$credential);
		}
		$call = new PPRestCall($apiContext);
		$json = $call->execute(array('PayPal\Rest\RestHandler'), "/v1/vault/credit-card/{$this->getId()}", "PATCH", $payLoad);
		$this->fromJson($json);
 		return $this;
	}

	/*
	 * Retrieves a list of Credit Card resources.
	 *
	 * @param PayPal\Rest\ApiContext $apiContext is the APIContext for this call. It can be used to pass dynamic configuration and credentials.
	 * @return CreditCardHistory
	 */
	public static function all($apiContext = null) {
		$payLoad = "";
		if ($apiContext == null) {
			$apiContext = new ApiContext(self::$credential);
		}
		$call = new PPRestCall($apiContext);
		$json = $call->execute(array('PayPal\Rest\RestHandler'), "/v1/vault/credit-card", "GET", $payLoad);
		$ret = new CreditCardHistory();
		$ret->fromJson($json);
		return $ret;
	}
=======
use PayPal\Transport\PPRestCall;

/**
 * Class CreditCard
 *
 * @property string              id
 * @property string              number
 * @property string              type
 * @property int                 expire_month
 * @property int                 expire_year
 * @property string              cvv2
 * @property string              first_name
 * @property string              last_name
 * @property \PayPal\Api\Address billing_address
 * @property string              payer_id
 * @property string              state
 * @property string              valid_until
 * @property \PayPal\Api\Links   links
 */
class CreditCard extends PPModel implements IResource
{
    /**
     * Private Variable
     *
     * @var $credential
     */
    private static $credential;

    /**
     * Set Credential
     *
     * @param $credential
     *
     * @deprecated Pass ApiContext to create/get methods instead
     */
    public static function setCredential($credential)
    {
        self::$credential = $credential;
    }

    /**
     * Set ID
     * ID of the credit card being saved for later use
     *
     * @param string $id
     *
     * @return $this
     */
    public function setId($id)
    {
        $this->id = $id;

        return $this;
    }

    /**
     * Get ID
     * ID of the credit card being saved for later use
     *
     * @return string
     */
    public function getId()
    {
        return $this->id;
    }

    /**
     * Set Number
     * Credit Card
     *
     * @param string $number
     *
     * @return $this
     */
    public function setNumber($number)
    {
        $this->number = $number;

        return $this;
    }

    /**
     * Get Number
     * Credit Card
     *
     * @return string
     */
    public function getNumber()
    {
        return $this->number;
    }

    /**
     * Set Type
     * (eg. Visa, Mastercard, etc)
     *
     * @param string $type
     *
     * @return $this
     */
    public function setType($type)
    {
        $this->type = $type;

        return $this;
    }

    /**
     * Get Type
     * (eg. Visa, Mastercard, etc)
     *
     * @return mixed
     */
    public function getType()
    {
        return $this->type;
    }

    /**
     * Set Expire Month
     * (eg. 1 - 12)
     *
     * @param int $expire_month
     *
     * @return $this
     */
    public function setExpireMonth($expire_month)
    {
        $this->expire_month = $expire_month;

        return $this;
    }

    /**
     * Get Expire Month
     * (eg. 1 - 12)
     *
     * @return int
     */
    public function getExpireMonth()
    {
        return $this->expire_month;
    }

    /**
     * Set Expire Month
     * (eg. 1 - 12)
     *
     * @param int $expire_month
     *
     * @deprecated Use setExpireMonth
     *
     * @return $this
     */
    public function setExpire_month($expire_month)
    {
        $this->expire_month = $expire_month;

        return $this;
    }

    /**
     * Get Expire Month
     * (eg. 1 - 12)
     *
     * @deprecated Use getExpireMonth
     *
     * @return int
     */
    public function getExpire_month()
    {
        return $this->expire_month;
    }

    /**
     * Set Expire Year
     * Four Digit
     *
     * @param int $expire_year
     *
     * @return $this
     */
    public function setExpireYear($expire_year)
    {
        $this->expire_year = $expire_year;

        return $this;
    }

    /**
     * Get Expire Year
     * Four Digit
     *
     * @return int
     */
    public function getExpireYear()
    {
        return $this->expire_year;
    }

    /**
     * Set Expire Year
     * Four Digit
     *
     * @param int $expire_year
     *
     * @deprecated Use setExpireYear
     *
     * @return $this
     */
    public function setExpire_year($expire_year)
    {
        $this->expire_year = $expire_year;

        return $this;
    }

    /**
     * Get Expire Year
     * Four Digit
     *
     * @deprecated Use getExpireYear
     *
     * @return int
     */
    public function getExpire_year()
    {
        return $this->expire_year;
    }

    /**
     * Set CVV2
     * Card validation code
     * Only supported when making a Payment but not when saving a credit card for future use
     *
     * @param string $cvv2
     *
     * @return $this
     */
    public function setCvv2($cvv2)
    {
        $this->cvv2 = $cvv2;

        return $this;
    }

    /**
     * Get CVV2
     * Card validation code
     * Only supported when making a Payment but not when saving a credit card for future use
     *
     * @return string
     */
    public function getCvv2()
    {
        return $this->cvv2;
    }

    /**
     * Set First Name
     * Card holder's first name
     *
     * @param string $first_name
     *
     * @return $this
     */
    public function setFirstName($first_name)
    {
        $this->first_name = $first_name;

        return $this;
    }

    /**
     * Get First Name
     * Card holder's first name
     *
     * @return string
     */
    public function getFirstName()
    {
        return $this->first_name;
    }

    /**
     * Set First Name
     * Card holder's first name
     *
     * @param string $first_name
     *
     * @deprecated Use setFirstName
     *
     * @return $this
     */
    public function setFirst_name($first_name)
    {
        $this->first_name = $first_name;

        return $this;
    }

    /**
     * Get First Name
     * Card holder's first name
     *
     * @deprecated Use getFirstName
     *
     * @return string
     */
    public function getFirst_name()
    {
        return $this->first_name;
    }

    /**
     * Set Last Name
     * Card holder's last name
     *
     * @param string $last_name
     *
     * @return $this
     */
    public function setLastName($last_name)
    {
        $this->last_name = $last_name;

        return $this;
    }

    /**
     * Get Last Name
     * Card holder's last name
     *
     * @return string
     */
    public function getLastName()
    {
        return $this->last_name;
    }

    /**
     * Set Last Name
     * Card holder's last name
     *
     * @param string $last_name
     *
     * @deprecated Use setLastName
     *
     * @return $this
     */
    public function setLast_name($last_name)
    {
        $this->last_name = $last_name;

        return $this;
    }

    /**
     * Get Last Name
     * Card holder's last name
     *
     * @deprecated Use getLastName
     *
     * @return string
     */
    public function getLast_name()
    {
        return $this->last_name;
    }

    /**
     * Set Billing Address associated with this card
     *
     * @param \PayPal\Api\Address $billing_address
     *
     * @return $this
     */
    public function setBillingAddress($billing_address)
    {
        $this->billing_address = $billing_address;

        return $this;
    }

    /**
     * Billing Address associated with this card
     *
     * @return \PayPal\Api\Address
     */
    public function getBillingAddress()
    {
        return $this->billing_address;
    }

    /**
     * Set Billing Address associated with this card
     *
     * @param \PayPal\Api\Address $billing_address
     *
     * @deprecated Use setBillingAddress
     *
     * @return $this
     */
    public function setBilling_address($billing_address)
    {
        $this->billing_address = $billing_address;

        return $this;
    }

    /**
     * Billing Address associated with this card
     *
     * @deprecated Use getBillingAddress
     *
     * @return \PayPal\Api\Address
     */
    public function getBilling_address()
    {
        return $this->billing_address;
    }

    /**
     * Set Payer ID
     * A unique identifier of the payer generated and provided by the facilitator
     * This is required when creating or using a tokenized funding instrument
     *
     * @param string $payer_id
     *
     * @return $this
     */
    public function setPayerId($payer_id)
    {
        $this->payer_id = $payer_id;

        return $this;
    }

    /**
     * Get Payer ID
     * A unique identifier of the payer generated and provided by the facilitator
     * This is required when creating or using a tokenized funding instrument
     *
     * @return string
     */
    public function getPayerId()
    {
        return $this->payer_id;
    }

    /**
     * Set Payer ID
     * A unique identifier of the payer generated and provided by the facilitator
     * This is required when creating or using a tokenized funding instrument
     *
     * @param string $payer_id
     *
     * @deprecated Use setPayerId
     *
     * @return $this
     */
    public function setPayer_id($payer_id)
    {
        $this->payer_id = $payer_id;

        return $this;
    }

    /**
     * Get Payer ID
     * A unique identifier of the payer generated and provided by the facilitator
     * This is required when creating or using a tokenized funding instrument
     *
     * @deprecated Use getPayerId
     *
     * @return string
     */
    public function getPayer_id()
    {
        return $this->payer_id;
    }

    /**
     * Set State
     * State of the funding instrument
     *
     * @param string $state
     *
     * @return $this
     */
    public function setState($state)
    {
        $this->state = $state;

        return $this;
    }

    /**
     * Get State
     * State of the funding instrument
     *
     * @return string
     */
    public function getState()
    {
        return $this->state;
    }

    /**
     * Set Valid Until
     * Date/Time until this resource can be used fund a payment
     *
     * @param string $valid_until
     *
     * @return $this
     */
    public function setValidUntil($valid_until)
    {
        $this->valid_until = $valid_until;

        return $this;
    }

    /**
     * Get Valid Until
     * Date/Time until this resource can be used fund a payment
     *
     * @return string
     */
    public function getValidUntil()
    {
        return $this->valid_until;
    }

    /**
     * Set Valid Until
     * Date/Time until this resource can be used fund a payment
     *
     * @param string $valid_until
     *
     * @deprecated Use setValidUntil
     *
     * @return $this
     */
    public function setValid_until($valid_until)
    {
        $this->valid_until = $valid_until;

        return $this;
    }

    /**
     * Get Valid Until
     * Date/Time until this resource can be used fund a payment
     *
     * @deprecated Use getValidUntil
     *
     * @return string
     */
    public function getValid_until()
    {
        return $this->valid_until;
    }

    /**
     * Set Links
     *
     * @param \PayPal\Api\Links $links
     *
     * @return $this
     */
    public function setLinks($links)
    {
        $this->links = $links;

        return $this;
    }

    /**
     * Get Links
     *
     * @return \PayPal\Api\Links
     */
    public function getLinks()
    {
        return $this->links;
    }

    /**
     * Create
     *
     * @param \PayPal\Rest\ApiContext|null $apiContext
     *
     * @return $this
     */
    public function create($apiContext = null)
    {
        $payLoad = $this->toJSON();

        if ($apiContext == null) {
            $apiContext = new ApiContext(self::$credential);
        }

        $call = new PPRestCall($apiContext);
        $json = $call->execute(array('PayPal\Rest\RestHandler'), "/v1/vault/credit-card", "POST", $payLoad);
        $this->fromJson($json);

        return $this;
    }

    /**
     * Get
     *
     * @param int                          $creditCardId
     * @param \PayPal\Rest\ApiContext|null $apiContext
     *
     * @return CreditCard
     * @throws \InvalidArgumentException
     */
    public static function get($creditCardId, $apiContext = null)
    {
        if (($creditCardId == null) || (strlen($creditCardId) <= 0)) {
            throw new \InvalidArgumentException("creditCardId cannot be null or empty");
        }

        $payLoad = "";

        if ($apiContext == null) {
            $apiContext = new ApiContext(self::$credential);
        }

        $call = new PPRestCall($apiContext);
        $json = $call->execute(array('PayPal\Rest\RestHandler'), "/v1/vault/credit-card/$creditCardId", "GET", $payLoad);

        $ret = new CreditCard();
        $ret->fromJson($json);

        return $ret;
    }

    /**
     * Delete
     *
     * @param \PayPal\Rest\ApiContext|null $apiContext
     *
     * @return bool
     * @throws \InvalidArgumentException
     */
    public function delete($apiContext = null)
    {
        if ($this->getId() == null) {
            throw new \InvalidArgumentException("Id cannot be null");
        }

        $payLoad = "";

        if ($apiContext == null) {
            $apiContext = new ApiContext(self::$credential);
        }

        $call = new PPRestCall($apiContext);
        $call->execute(array('PayPal\Rest\RestHandler'), "/v1/vault/credit-card/{$this->getId()}", "DELETE", $payLoad);

        return true;
    }
>>>>>>> e63d2872
}<|MERGE_RESOLUTION|>--- conflicted
+++ resolved
@@ -5,513 +5,7 @@
 use PayPal\Common\PPModel;
 use PayPal\Rest\ApiContext;
 use PayPal\Rest\IResource;
-<<<<<<< HEAD
 use PayPal\Api\CreditCardHistory;
-use PayPal\Transport\PPRestCall;
-
-class CreditCard extends PPModel implements IResource {
-
-	private static $credential;
-
-	/**
-	 *
-	 * @deprecated. Pass ApiContext to create/get methods instead
-	 */
-	public static function setCredential($credential) {
-		self::$credential = $credential;
-	}
-
-	/**
-	 * ID of the credit card being saved for later use.
-	 *
-	 * @param string $id
-	 */
-	public function setId($id) {
-		$this->id = $id;
-		return $this;
-	}
-
-	/**
-	 * ID of the credit card being saved for later use.
-	 *
-	 * @return string
-	 */
-	public function getId() {
-		return $this->id;
-	}
-
-
-	/**
-	 * Card number.
-	 *
-	 * @param string $number
-	 */
-	public function setNumber($number) {
-		$this->number = $number;
-		return $this;
-	}
-
-	/**
-	 * Card number.
-	 *
-	 * @return string
-	 */
-	public function getNumber() {
-		return $this->number;
-	}
-
-
-	/**
-	 * Type of the Card (eg. Visa, Mastercard, etc.).
-	 *
-	 * @param string $type
-	 */
-	public function setType($type) {
-		$this->type = $type;
-		return $this;
-	}
-
-	/**
-	 * Type of the Card (eg. Visa, Mastercard, etc.).
-	 *
-	 * @return string
-	 */
-	public function getType() {
-		return $this->type;
-	}
-
-
-	/**
-	 * card expiry month with value 1 - 12.
-	 *
-	 * @param integer $expire_month
-	 */
-	public function setExpireMonth($expire_month) {
-		$this->expire_month = $expire_month;
-		return $this;
-	}
-
-	/**
-	 * card expiry month with value 1 - 12.
-	 *
-	 * @return integer
-	 */
-	public function getExpireMonth() {
-		return $this->expire_month;
-	}
-
-	/**
-	 * card expiry month with value 1 - 12.
-	 *
-	 * @param integer $expire_month
-	 * @deprecated. Instead use setExpireMonth
-	 */
-	public function setExpire_month($expire_month) {
-		$this->expire_month = $expire_month;
-		return $this;
-	}
-	/**
-	 * card expiry month with value 1 - 12.
-	 *
-	 * @return integer
-	 * @deprecated. Instead use getExpireMonth
-	 */
-	public function getExpire_month() {
-		return $this->expire_month;
-	}
-
-	/**
-	 * 4 digit card expiry year
-	 *
-	 * @param integer $expire_year
-	 */
-	public function setExpireYear($expire_year) {
-		$this->expire_year = $expire_year;
-		return $this;
-	}
-
-	/**
-	 * 4 digit card expiry year
-	 *
-	 * @return integer
-	 */
-	public function getExpireYear() {
-		return $this->expire_year;
-	}
-
-	/**
-	 * 4 digit card expiry year
-	 *
-	 * @param integer $expire_year
-	 * @deprecated. Instead use setExpireYear
-	 */
-	public function setExpire_year($expire_year) {
-		$this->expire_year = $expire_year;
-		return $this;
-	}
-	/**
-	 * 4 digit card expiry year
-	 *
-	 * @return integer
-	 * @deprecated. Instead use getExpireYear
-	 */
-	public function getExpire_year() {
-		return $this->expire_year;
-	}
-
-	/**
-	 * Card validation code. Only supported when making a Payment but not when saving a credit card for future use.
-	 *
-	 * @param string $cvv2
-	 */
-	public function setCvv2($cvv2) {
-		$this->cvv2 = $cvv2;
-		return $this;
-	}
-
-	/**
-	 * Card validation code. Only supported when making a Payment but not when saving a credit card for future use.
-	 *
-	 * @return string
-	 */
-	public function getCvv2() {
-		return $this->cvv2;
-	}
-
-
-	/**
-	 * Card holder's first name.
-	 *
-	 * @param string $first_name
-	 */
-	public function setFirstName($first_name) {
-		$this->first_name = $first_name;
-		return $this;
-	}
-
-	/**
-	 * Card holder's first name.
-	 *
-	 * @return string
-	 */
-	public function getFirstName() {
-		return $this->first_name;
-	}
-
-	/**
-	 * Card holder's first name.
-	 *
-	 * @param string $first_name
-	 * @deprecated. Instead use setFirstName
-	 */
-	public function setFirst_name($first_name) {
-		$this->first_name = $first_name;
-		return $this;
-	}
-	/**
-	 * Card holder's first name.
-	 *
-	 * @return string
-	 * @deprecated. Instead use getFirstName
-	 */
-	public function getFirst_name() {
-		return $this->first_name;
-	}
-
-	/**
-	 * Card holder's last name.
-	 *
-	 * @param string $last_name
-	 */
-	public function setLastName($last_name) {
-		$this->last_name = $last_name;
-		return $this;
-	}
-
-	/**
-	 * Card holder's last name.
-	 *
-	 * @return string
-	 */
-	public function getLastName() {
-		return $this->last_name;
-	}
-
-	/**
-	 * Card holder's last name.
-	 *
-	 * @param string $last_name
-	 * @deprecated. Instead use setLastName
-	 */
-	public function setLast_name($last_name) {
-		$this->last_name = $last_name;
-		return $this;
-	}
-	/**
-	 * Card holder's last name.
-	 *
-	 * @return string
-	 * @deprecated. Instead use getLastName
-	 */
-	public function getLast_name() {
-		return $this->last_name;
-	}
-
-	/**
-	 * Billing Address associated with this card.
-	 *
-	 * @param PayPal\Api\Address $billing_address
-	 */
-	public function setBillingAddress($billing_address) {
-		$this->billing_address = $billing_address;
-		return $this;
-	}
-
-	/**
-	 * Billing Address associated with this card.
-	 *
-	 * @return PayPal\Api\Address
-	 */
-	public function getBillingAddress() {
-		return $this->billing_address;
-	}
-
-	/**
-	 * Billing Address associated with this card.
-	 *
-	 * @param PayPal\Api\Address $billing_address
-	 * @deprecated. Instead use setBillingAddress
-	 */
-	public function setBilling_address($billing_address) {
-		$this->billing_address = $billing_address;
-		return $this;
-	}
-	/**
-	 * Billing Address associated with this card.
-	 *
-	 * @return PayPal\Api\Address
-	 * @deprecated. Instead use getBillingAddress
-	 */
-	public function getBilling_address() {
-		return $this->billing_address;
-	}
-
-	/**
-	 * A unique identifier of the payer generated and provided by the facilitator. This is required when creating or using a tokenized funding instrument.
-	 *
-	 * @param string $payer_id
-	 */
-	public function setPayerId($payer_id) {
-		$this->payer_id = $payer_id;
-		return $this;
-	}
-
-	/**
-	 * A unique identifier of the payer generated and provided by the facilitator. This is required when creating or using a tokenized funding instrument.
-	 *
-	 * @return string
-	 */
-	public function getPayerId() {
-		return $this->payer_id;
-	}
-
-	/**
-	 * A unique identifier of the payer generated and provided by the facilitator. This is required when creating or using a tokenized funding instrument.
-	 *
-	 * @param string $payer_id
-	 * @deprecated. Instead use setPayerId
-	 */
-	public function setPayer_id($payer_id) {
-		$this->payer_id = $payer_id;
-		return $this;
-	}
-	/**
-	 * A unique identifier of the payer generated and provided by the facilitator. This is required when creating or using a tokenized funding instrument.
-	 *
-	 * @return string
-	 * @deprecated. Instead use getPayerId
-	 */
-	public function getPayer_id() {
-		return $this->payer_id;
-	}
-
-	/**
-	 * State of the funding instrument.
-	 *
-	 * @param string $state
-	 */
-	public function setState($state) {
-		$this->state = $state;
-		return $this;
-	}
-
-	/**
-	 * State of the funding instrument.
-	 *
-	 * @return string
-	 */
-	public function getState() {
-		return $this->state;
-	}
-
-
-	/**
-	 * Date/Time until this resource can be used fund a payment.
-	 *
-	 * @param string $valid_until
-	 */
-	public function setValidUntil($valid_until) {
-		$this->valid_until = $valid_until;
-		return $this;
-	}
-
-	/**
-	 * Date/Time until this resource can be used fund a payment.
-	 *
-	 * @return string
-	 */
-	public function getValidUntil() {
-		return $this->valid_until;
-	}
-
-	/**
-	 * Date/Time until this resource can be used fund a payment.
-	 *
-	 * @param string $valid_until
-	 * @deprecated. Instead use setValidUntil
-	 */
-	public function setValid_until($valid_until) {
-		$this->valid_until = $valid_until;
-		return $this;
-	}
-	/**
-	 * Date/Time until this resource can be used fund a payment.
-	 *
-	 * @return string
-	 * @deprecated. Instead use getValidUntil
-	 */
-	public function getValid_until() {
-		return $this->valid_until;
-	}
-
-	/**
-	 * 
-	 *
-	 * @array
-	 * @param PayPal\Api\Links $links
-	 */
-	public function setLinks($links) {
-		$this->links = $links;
-		return $this;
-	}
-
-	/**
-	 * 
-	 *
-	 * @return PayPal\Api\Links
-	 */
-	public function getLinks() {
-		return $this->links;
-	}
-
-
-
-	/*
-	 * Creates a new Credit Card Resource (aka Tokenize).
-	 *
-	 * @param PayPal\Rest\ApiContext $apiContext is the APIContext for this call. It can be used to pass dynamic configuration and credentials.
-	 * @return CreditCard
-	 */
-	public function create($apiContext = null) {
-		$payLoad = $this->toJSON();
-		if ($apiContext == null) {
-			$apiContext = new ApiContext(self::$credential);
-		}
-		$call = new PPRestCall($apiContext);
-		$json = $call->execute(array('PayPal\Rest\RestHandler'), "/v1/vault/credit-card", "POST", $payLoad);
-		$this->fromJson($json);
- 		return $this;
-	}
-
-	/*
-	 * Obtain the Credit Card resource for the given identifier.
-	 *
-	 * @param string $creditCardId
-	 * @param PayPal\Rest\ApiContext $apiContext is the APIContext for this call. It can be used to pass dynamic configuration and credentials.
-	 * @return CreditCard
-	 */
-	public static function get($creditCardId, $apiContext = null) {
-		if (($creditCardId == null) || (strlen($creditCardId) <= 0)) {
-			throw new \InvalidArgumentException("creditCardId cannot be null or empty");
-		}
-		$payLoad = "";
-		if ($apiContext == null) {
-			$apiContext = new ApiContext(self::$credential);
-		}
-		$call = new PPRestCall($apiContext);
-		$json = $call->execute(array('PayPal\Rest\RestHandler'), "/v1/vault/credit-card/$creditCardId", "GET", $payLoad);
-		$ret = new CreditCard();
-		$ret->fromJson($json);
-		return $ret;
-	}
-
-	/*
-	 * Delete the Credit Card resource for the given identifier.
-	 *
-	 * @param PayPal\Rest\ApiContext $apiContext is the APIContext for this call. It can be used to pass dynamic configuration and credentials.
-	 * @return void
-	 */
-	public function delete($apiContext = null) {
-		if ($this->getId() == null) {
-			throw new \InvalidArgumentException("Id cannot be null");
-		}
-		$payLoad = "";
-		if ($apiContext == null) {
-			$apiContext = new ApiContext(self::$credential);
-		}
-		$call = new PPRestCall($apiContext);
-		$json = $call->execute(array('PayPal\Rest\RestHandler'), "/v1/vault/credit-card/{$this->getId()}", "DELETE", $payLoad);
-    return true;
-	}
-
-	/*
-	 * Update information in a previously saved card. Only the modified fields need to be passed in the request.
-	 *
-	 * @param PayPal\Rest\ApiContext $apiContext is the APIContext for this call. It can be used to pass dynamic configuration and credentials.
-	 * @return CreditCard
-	 */
-	public function update($apiContext = null) {
-		if ($this->getId() == null) {
-			throw new \InvalidArgumentException("Id cannot be null");
-		}
-		$payLoad = $this->toJSON();
-		if ($apiContext == null) {
-			$apiContext = new ApiContext(self::$credential);
-		}
-		$call = new PPRestCall($apiContext);
-		$json = $call->execute(array('PayPal\Rest\RestHandler'), "/v1/vault/credit-card/{$this->getId()}", "PATCH", $payLoad);
-		$this->fromJson($json);
- 		return $this;
-	}
-
-	/*
-	 * Retrieves a list of Credit Card resources.
-	 *
-	 * @param PayPal\Rest\ApiContext $apiContext is the APIContext for this call. It can be used to pass dynamic configuration and credentials.
-	 * @return CreditCardHistory
-	 */
-	public static function all($apiContext = null) {
-		$payLoad = "";
-		if ($apiContext == null) {
-			$apiContext = new ApiContext(self::$credential);
-		}
-		$call = new PPRestCall($apiContext);
-		$json = $call->execute(array('PayPal\Rest\RestHandler'), "/v1/vault/credit-card", "GET", $payLoad);
-		$ret = new CreditCardHistory();
-		$ret->fromJson($json);
-		return $ret;
-	}
-=======
 use PayPal\Transport\PPRestCall;
 
 /**
@@ -1177,5 +671,4 @@
 
         return true;
     }
->>>>>>> e63d2872
 }