--- conflicted
+++ resolved
@@ -5,109 +5,6 @@
 use PayPal\Common\PPModel;
 use PayPal\Rest\ApiContext;
 
-<<<<<<< HEAD
-class Item extends PPModel {
-	/**
-	 * Number of items.
-	 *
-	 * @param string $quantity
-	 */
-	public function setQuantity($quantity) {
-		$this->quantity = $quantity;
-		return $this;
-	}
-
-	/**
-	 * Number of items.
-	 *
-	 * @return string
-	 */
-	public function getQuantity() {
-		return $this->quantity;
-	}
-
-
-	/**
-	 * Name of the item.
-	 *
-	 * @param string $name
-	 */
-	public function setName($name) {
-		$this->name = $name;
-		return $this;
-	}
-
-	/**
-	 * Name of the item.
-	 *
-	 * @return string
-	 */
-	public function getName() {
-		return $this->name;
-	}
-
-
-	/**
-	 * Cost of the item.
-	 *
-	 * @param string $price
-	 */
-	public function setPrice($price) {
-		$this->price = $price;
-		return $this;
-	}
-
-	/**
-	 * Cost of the item.
-	 *
-	 * @return string
-	 */
-	public function getPrice() {
-		return $this->price;
-	}
-
-
-	/**
-	 * 3-letter Currency Code
-	 *
-	 * @param string $currency
-	 */
-	public function setCurrency($currency) {
-		$this->currency = $currency;
-		return $this;
-	}
-
-	/**
-	 * 3-letter Currency Code
-	 *
-	 * @return string
-	 */
-	public function getCurrency() {
-		return $this->currency;
-	}
-
-
-	/**
-	 * Number or code to identify the item in your catalog/records.
-	 *
-	 * @param string $sku
-	 */
-	public function setSku($sku) {
-		$this->sku = $sku;
-		return $this;
-	}
-
-	/**
-	 * Number or code to identify the item in your catalog/records.
-	 *
-	 * @return string
-	 */
-	public function getSku() {
-		return $this->sku;
-	}
-
-
-=======
 /**
  * Class Item
  *
@@ -248,5 +145,4 @@
     {
         return $this->sku;
     }
->>>>>>> e63d2872
 }