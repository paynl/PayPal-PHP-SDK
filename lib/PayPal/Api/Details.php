<?php

namespace PayPal\Api;

use PayPal\Common\PPModel;
use PayPal\Rest\ApiContext;

<<<<<<< HEAD
class Details extends PPModel {
	/**
	 * Amount being charged for shipping.
	 *
	 * @param string $shipping
	 */
	public function setShipping($shipping) {
		$this->shipping = $shipping;
		return $this;
	}

	/**
	 * Amount being charged for shipping.
	 *
	 * @return string
	 */
	public function getShipping() {
		return $this->shipping;
	}
=======
/**
 * Class Details
 *
 * @property string shipping
 * @property string subtotal
 * @property string tax
 * @property string fee
 */
class Details extends PPModel
{
    /**
     * Set Shipping
     * Amount being charged for shipping
     *
     * @param string $shipping
     *
     * @return $this
     */
    public function setShipping($shipping)
    {
        $this->shipping = $shipping;
>>>>>>> e63d2872

        return $this;
    }

<<<<<<< HEAD
	/**
	 * Sub-total (amount) of items being paid for.
	 *
	 * @param string $subtotal
	 */
	public function setSubtotal($subtotal) {
		$this->subtotal = $subtotal;
		return $this;
	}

	/**
	 * Sub-total (amount) of items being paid for.
	 *
	 * @return string
	 */
	public function getSubtotal() {
		return $this->subtotal;
	}
=======
    /**
     * Get Shipping
     * Amount being charged for shipping
     *
     * @return string
     */
    public function getShipping()
    {
        return $this->shipping;
    }

    /**
     * Set Subtotal
     * Sub-total (amount) of items being paid for
     *
     * @param string $subtotal
     *
     * @return $this
     */
    public function setSubtotal($subtotal)
    {
        $this->subtotal = $subtotal;
>>>>>>> e63d2872

        return $this;
    }

<<<<<<< HEAD
	/**
	 * Amount being charged as tax.
	 *
	 * @param string $tax
	 */
	public function setTax($tax) {
		$this->tax = $tax;
		return $this;
	}

	/**
	 * Amount being charged as tax.
	 *
	 * @return string
	 */
	public function getTax() {
		return $this->tax;
	}
=======
    /**
     * Get Subtotal
     * Sub-total (amount) of items being paid for
     *
     * @return string
     */
    public function getSubtotal()
    {
        return $this->subtotal;
    }

    /**
     * Set Tax
     * Amount being charged as tax
     *
     * @param string $tax
     *
     * @return $this
     */
    public function setTax($tax)
    {
        $this->tax = $tax;
>>>>>>> e63d2872

        return $this;
    }

<<<<<<< HEAD
	/**
	 * Fee charged by PayPal. In case of a refund, this is the fee amount refunded to the original receipient of the payment.
	 *
	 * @param string $fee
	 */
	public function setFee($fee) {
		$this->fee = $fee;
		return $this;
	}

	/**
	 * Fee charged by PayPal. In case of a refund, this is the fee amount refunded to the original receipient of the payment.
	 *
	 * @return string
	 */
	public function getFee() {
		return $this->fee;
	}
=======
    /**
     * Get Tax
     * Amount being charged as tax
     *
     * @return string
     */
    public function getTax()
    {
        return $this->tax;
    }

    /**
     * Set Fee
     * Fee charged by PayPal
     * In case of a refund, this is the fee amount refunded to the original receipient of the payment
     *
     * @param string $fee
     *
     * @return $this
     */
    public function setFee($fee)
    {
        $this->fee = $fee;
>>>>>>> e63d2872

        return $this;
    }

    /**
     * Get Fee
     * Fee charged by PayPal
     * In case of a refund, this is the fee amount refunded to the original receipient of the payment
     *
     * @return string
     */
    public function getFee()
    {
        return $this->fee;
    }
}<|MERGE_RESOLUTION|>--- conflicted
+++ resolved
@@ -5,27 +5,6 @@
 use PayPal\Common\PPModel;
 use PayPal\Rest\ApiContext;
 
-<<<<<<< HEAD
-class Details extends PPModel {
-	/**
-	 * Amount being charged for shipping.
-	 *
-	 * @param string $shipping
-	 */
-	public function setShipping($shipping) {
-		$this->shipping = $shipping;
-		return $this;
-	}
-
-	/**
-	 * Amount being charged for shipping.
-	 *
-	 * @return string
-	 */
-	public function getShipping() {
-		return $this->shipping;
-	}
-=======
 /**
  * Class Details
  *
@@ -47,31 +26,9 @@
     public function setShipping($shipping)
     {
         $this->shipping = $shipping;
->>>>>>> e63d2872
-
         return $this;
     }
 
-<<<<<<< HEAD
-	/**
-	 * Sub-total (amount) of items being paid for.
-	 *
-	 * @param string $subtotal
-	 */
-	public function setSubtotal($subtotal) {
-		$this->subtotal = $subtotal;
-		return $this;
-	}
-
-	/**
-	 * Sub-total (amount) of items being paid for.
-	 *
-	 * @return string
-	 */
-	public function getSubtotal() {
-		return $this->subtotal;
-	}
-=======
     /**
      * Get Shipping
      * Amount being charged for shipping
@@ -94,31 +51,9 @@
     public function setSubtotal($subtotal)
     {
         $this->subtotal = $subtotal;
->>>>>>> e63d2872
-
         return $this;
     }
 
-<<<<<<< HEAD
-	/**
-	 * Amount being charged as tax.
-	 *
-	 * @param string $tax
-	 */
-	public function setTax($tax) {
-		$this->tax = $tax;
-		return $this;
-	}
-
-	/**
-	 * Amount being charged as tax.
-	 *
-	 * @return string
-	 */
-	public function getTax() {
-		return $this->tax;
-	}
-=======
     /**
      * Get Subtotal
      * Sub-total (amount) of items being paid for
@@ -141,31 +76,9 @@
     public function setTax($tax)
     {
         $this->tax = $tax;
->>>>>>> e63d2872
-
         return $this;
     }
 
-<<<<<<< HEAD
-	/**
-	 * Fee charged by PayPal. In case of a refund, this is the fee amount refunded to the original receipient of the payment.
-	 *
-	 * @param string $fee
-	 */
-	public function setFee($fee) {
-		$this->fee = $fee;
-		return $this;
-	}
-
-	/**
-	 * Fee charged by PayPal. In case of a refund, this is the fee amount refunded to the original receipient of the payment.
-	 *
-	 * @return string
-	 */
-	public function getFee() {
-		return $this->fee;
-	}
-=======
     /**
      * Get Tax
      * Amount being charged as tax
@@ -189,8 +102,6 @@
     public function setFee($fee)
     {
         $this->fee = $fee;
->>>>>>> e63d2872
-
         return $this;
     }
 
