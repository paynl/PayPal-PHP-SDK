<?php

namespace PayPal\Api;

use PayPal\Common\PPModel;
use PayPal\Rest\ApiContext;

<<<<<<< HEAD
class PaymentExecution extends PPModel {
	/**
	 * PayPal assigned Payer ID returned in the approval return url.
	 *
	 * @param string $payer_id
	 */
	public function setPayerId($payer_id) {
		$this->payer_id = $payer_id;
		return $this;
	}

	/**
	 * PayPal assigned Payer ID returned in the approval return url.
	 *
	 * @return string
	 */
	public function getPayerId() {
		return $this->payer_id;
	}

	/**
	 * PayPal assigned Payer ID returned in the approval return url.
	 *
	 * @param string $payer_id
	 * @deprecated. Instead use setPayerId
	 */
	public function setPayer_id($payer_id) {
		$this->payer_id = $payer_id;
		return $this;
	}
	/**
	 * PayPal assigned Payer ID returned in the approval return url.
	 *
	 * @return string
	 * @deprecated. Instead use getPayerId
	 */
	public function getPayer_id() {
		return $this->payer_id;
	}

	/**
	 * If the amount needs to be updated after obtaining the PayPal Payer info (eg. shipping address), it can be updated using this element.
	 *
	 * @array
	 * @param PayPal\Api\Transactions $transactions
	 */
	public function setTransactions($transactions) {
		$this->transactions = $transactions;
		return $this;
	}

	/**
	 * If the amount needs to be updated after obtaining the PayPal Payer info (eg. shipping address), it can be updated using this element.
	 *
	 * @return PayPal\Api\Transactions
	 */
	public function getTransactions() {
		return $this->transactions;
	}
=======
/**
 * Class PaymentExecution
 *
 * @property string                   payer_id
 * @property \PayPal\Api\Transactions transactions
 */
class PaymentExecution extends PPModel
{
    /**
     * Set Payer ID
     * PayPal assigned Payer ID returned in the approval return url
     *
     * @param string $payer_id
     *
     * @return $this
     */
    public function setPayerId($payer_id)
    {
        $this->payer_id = $payer_id;

        return $this;
    }

    /**
     * Get Payer ID
     * PayPal assigned Payer ID returned in the approval return url
     *
     * @return string
     */
    public function getPayerId()
    {
        return $this->payer_id;
    }

    /**
     * Set Payer ID
     * PayPal assigned Payer ID returned in the approval return url
     *
     * @param string $payer_id
     *
     * @deprecated Use setPayerId
     *
     * @return $this
     */
    public function setPayer_id($payer_id)
    {
        $this->payer_id = $payer_id;

        return $this;
    }

    /**
     * Get Payer ID
     * PayPal assigned Payer ID returned in the approval return url
     *
     * @deprecated Use getPayerId
     *
     * @return string
     */
    public function getPayer_id()
    {
        return $this->payer_id;
    }

    /**
     * Set Transactions
     * If the amount needs to be updated after obtaining the PayPal Payer info (eg. shipping address), it can be updated using this element
     *
     * @param \PayPal\Api\Transactions $transactions
     *
     * @return $this
     */
    public function setTransactions($transactions)
    {
        $this->transactions = $transactions;
>>>>>>> e63d2872

        return $this;
    }

    /**
     * Get Transactions
     * If the amount needs to be updated after obtaining the PayPal Payer info (eg. shipping address), it can be updated using this element
     *
     * @return \PayPal\Api\Transactions
     */
    public function getTransactions()
    {
        return $this->transactions;
    }
}<|MERGE_RESOLUTION|>--- conflicted
+++ resolved
@@ -5,67 +5,6 @@
 use PayPal\Common\PPModel;
 use PayPal\Rest\ApiContext;
 
-<<<<<<< HEAD
-class PaymentExecution extends PPModel {
-	/**
-	 * PayPal assigned Payer ID returned in the approval return url.
-	 *
-	 * @param string $payer_id
-	 */
-	public function setPayerId($payer_id) {
-		$this->payer_id = $payer_id;
-		return $this;
-	}
-
-	/**
-	 * PayPal assigned Payer ID returned in the approval return url.
-	 *
-	 * @return string
-	 */
-	public function getPayerId() {
-		return $this->payer_id;
-	}
-
-	/**
-	 * PayPal assigned Payer ID returned in the approval return url.
-	 *
-	 * @param string $payer_id
-	 * @deprecated. Instead use setPayerId
-	 */
-	public function setPayer_id($payer_id) {
-		$this->payer_id = $payer_id;
-		return $this;
-	}
-	/**
-	 * PayPal assigned Payer ID returned in the approval return url.
-	 *
-	 * @return string
-	 * @deprecated. Instead use getPayerId
-	 */
-	public function getPayer_id() {
-		return $this->payer_id;
-	}
-
-	/**
-	 * If the amount needs to be updated after obtaining the PayPal Payer info (eg. shipping address), it can be updated using this element.
-	 *
-	 * @array
-	 * @param PayPal\Api\Transactions $transactions
-	 */
-	public function setTransactions($transactions) {
-		$this->transactions = $transactions;
-		return $this;
-	}
-
-	/**
-	 * If the amount needs to be updated after obtaining the PayPal Payer info (eg. shipping address), it can be updated using this element.
-	 *
-	 * @return PayPal\Api\Transactions
-	 */
-	public function getTransactions() {
-		return $this->transactions;
-	}
-=======
 /**
  * Class PaymentExecution
  *
@@ -141,8 +80,6 @@
     public function setTransactions($transactions)
     {
         $this->transactions = $transactions;
->>>>>>> e63d2872
-
         return $this;
     }
 
