--- conflicted
+++ resolved
@@ -76,11 +76,7 @@
         $tokens = json_decode($contents, true);
         $this->assertNotNull($contents);
         $this->assertEquals('clientId', $tokens['clientId']['clientId']);
-<<<<<<< HEAD
-        $this->assertEquals('accessToken', $tokens['clientId']['accessToken']);
-=======
         $this->assertEquals('accessToken', $tokens['clientId']['accessTokenEncrypted']);
->>>>>>> 32db0af7
         $this->assertEquals('tokenCreateTime', $tokens['clientId']['tokenCreateTime']);
         $this->assertEquals('tokenExpiresIn', $tokens['clientId']['tokenExpiresIn']);
 
@@ -101,11 +97,7 @@
         $this->assertNotNull($result);
         $this->assertTrue(is_array($result));
         $this->assertEquals('clientId', $result['clientId']);
-<<<<<<< HEAD
-        $this->assertEquals('accessToken', $result['accessToken']);
-=======
         $this->assertEquals('accessToken', $result['accessTokenEncrypted']);
->>>>>>> 32db0af7
         $this->assertEquals('tokenCreateTime', $result['tokenCreateTime']);
         $this->assertEquals('tokenExpiresIn', $result['tokenExpiresIn']);
 
