<?php

namespace PayPal\Test\Auth;

use PayPal\Auth\OAuthTokenCredential;
use PayPal\Cache\AuthorizationCache;
<<<<<<< HEAD
use PayPal\Exception\PayPalConnectionException;
use PayPal\Rest\ApiContext;
use PayPal\Test\Cache\AuthorizationCacheTest;
use PayPal\Test\Constants;
use PayPal\Core\PayPalConfigManager;
=======
use PayPal\Core\PayPalConfigManager;
use PayPal\Rest\ApiContext;
use PayPal\Test\Cache\AuthorizationCacheTest;
use PayPal\Test\Constants;
>>>>>>> 32db0af7

class OAuthTokenCredentialTest extends \PHPUnit_Framework_TestCase
{

    /**
     * @group integration
     */
    public function testGetAccessToken()
    {
        $cred = new OAuthTokenCredential(Constants::CLIENT_ID, Constants::CLIENT_SECRET);
        $this->assertEquals(Constants::CLIENT_ID, $cred->getClientId());
        $this->assertEquals(Constants::CLIENT_SECRET, $cred->getClientSecret());
        $config = PayPalConfigManager::getInstance()->getConfigHashmap();
        $token = $cred->getAccessToken($config);
        $this->assertNotNull($token);

        // Check that we get the same token when issuing a new call before token expiry
        $newToken = $cred->getAccessToken($config);
        $this->assertNotNull($newToken);
        $this->assertEquals($token, $newToken);
    }

    /**
     * @group integration
     */
    public function testInvalidCredentials()
    {
        $this->setExpectedException('PayPal\Exception\PayPalConnectionException');
        $cred = new OAuthTokenCredential('dummy', 'secret');
        $this->assertNull($cred->getAccessToken(PayPalConfigManager::getInstance()->getConfigHashmap()));
    }

    public function testGetAccessTokenUnit()
    {
        $config = array(
            'mode' => 'sandbox',
            'cache.enabled' => true,
            'cache.FileName' => AuthorizationCacheTest::CACHE_FILE
        );
<<<<<<< HEAD
        //{"clientId":{"clientId":"clientId","accessToken":"accessToken","tokenCreateTime":1421204091,"tokenExpiresIn":288000000}}
        AuthorizationCache::push($config, 'clientId', 'accessToken', 1421204091, 288000000);
        $cred = new OAuthTokenCredential('clientId', 'clientSecret');
=======
         $cred = new OAuthTokenCredential('clientId', 'clientSecret');

        //{"clientId":{"clientId":"clientId","accessToken":"accessToken","tokenCreateTime":1421204091,"tokenExpiresIn":288000000}}
        AuthorizationCache::push($config, 'clientId', $cred->encrypt('accessToken'), 1421204091, 288000000);

>>>>>>> 32db0af7
        $apiContext = new ApiContext($cred);
        $apiContext->setConfig($config);
        $this->assertEquals('clientId', $cred->getClientId());
        $this->assertEquals('clientSecret', $cred->getClientSecret());
        $result = $cred->getAccessToken($config);
        $this->assertNotNull($result);
    }

    public function testGetAccessTokenUnitMock()
    {
        $config = array(
            'mode' => 'sandbox'
        );
        /** @var OAuthTokenCredential $auth */
        $auth = $this->getMockBuilder('\PayPal\Auth\OAuthTokenCredential')
            ->setConstructorArgs(array('clientId', 'clientSecret'))
            ->setMethods(array('getToken'))
            ->getMock();

        $auth->expects($this->any())
            ->method('getToken')
            ->will($this->returnValue(
                array('refresh_token' => 'refresh_token_value')
            ));
        $response = $auth->getRefreshToken($config, 'auth_value');
        $this->assertNotNull($response);
        $this->assertEquals('refresh_token_value', $response);

    }

    public function testUpdateAccessTokenUnitMock()
    {
        $config = array(
            'mode' => 'sandbox'
        );
        /** @var OAuthTokenCredential $auth */
        $auth = $this->getMockBuilder('\PayPal\Auth\OAuthTokenCredential')
            ->setConstructorArgs(array('clientId', 'clientSecret'))
            ->setMethods(array('getToken'))
            ->getMock();

        $auth->expects($this->any())
            ->method('getToken')
            ->will($this->returnValue(
                array(
                    'access_token' => 'accessToken',
                    'expires_in' => 280
                )
            ));

        $response = $auth->updateAccessToken($config);
        $this->assertNotNull($response);
        $this->assertEquals('accessToken', $response);

        $response = $auth->updateAccessToken($config, 'refresh_token');
        $this->assertNotNull($response);
        $this->assertEquals('accessToken', $response);

    }

    /**
     * @expectedException \PayPal\Exception\PayPalConnectionException
     * @expectedExceptionMessage Could not generate new Access token. Invalid response from server:
     */
    public function testUpdateAccessTokenNullReturnUnitMock()
    {
        $config = array(
            'mode' => 'sandbox'
        );
        /** @var OAuthTokenCredential $auth */
        $auth = $this->getMockBuilder('\PayPal\Auth\OAuthTokenCredential')
            ->setConstructorArgs(array('clientId', 'clientSecret'))
            ->setMethods(array('getToken'))
            ->getMock();

        $auth->expects($this->any())
            ->method('getToken')
            ->will($this->returnValue(
                array(
                )
            ));

        $response = $auth->updateAccessToken($config);
        $this->assertNotNull($response);
        $this->assertEquals('accessToken', $response);

    }

}<|MERGE_RESOLUTION|>--- conflicted
+++ resolved
@@ -4,18 +4,10 @@
 
 use PayPal\Auth\OAuthTokenCredential;
 use PayPal\Cache\AuthorizationCache;
-<<<<<<< HEAD
-use PayPal\Exception\PayPalConnectionException;
-use PayPal\Rest\ApiContext;
-use PayPal\Test\Cache\AuthorizationCacheTest;
-use PayPal\Test\Constants;
-use PayPal\Core\PayPalConfigManager;
-=======
 use PayPal\Core\PayPalConfigManager;
 use PayPal\Rest\ApiContext;
 use PayPal\Test\Cache\AuthorizationCacheTest;
 use PayPal\Test\Constants;
->>>>>>> 32db0af7
 
 class OAuthTokenCredentialTest extends \PHPUnit_Framework_TestCase
 {
@@ -55,17 +47,11 @@
             'cache.enabled' => true,
             'cache.FileName' => AuthorizationCacheTest::CACHE_FILE
         );
-<<<<<<< HEAD
-        //{"clientId":{"clientId":"clientId","accessToken":"accessToken","tokenCreateTime":1421204091,"tokenExpiresIn":288000000}}
-        AuthorizationCache::push($config, 'clientId', 'accessToken', 1421204091, 288000000);
-        $cred = new OAuthTokenCredential('clientId', 'clientSecret');
-=======
          $cred = new OAuthTokenCredential('clientId', 'clientSecret');
 
         //{"clientId":{"clientId":"clientId","accessToken":"accessToken","tokenCreateTime":1421204091,"tokenExpiresIn":288000000}}
         AuthorizationCache::push($config, 'clientId', $cred->encrypt('accessToken'), 1421204091, 288000000);
 
->>>>>>> 32db0af7
         $apiContext = new ApiContext($cred);
         $apiContext->setConfig($config);
         $this->assertEquals('clientId', $cred->getClientId());
